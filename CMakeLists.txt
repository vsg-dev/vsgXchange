--- conflicted
+++ resolved
@@ -20,11 +20,7 @@
     set(ENV{VULKAN_SDK} ${VULKAN_SDK})
 endif()
 
-<<<<<<< HEAD
 set(VSG_MIN_VERSION 1.1.2)
-=======
-set(VSG_MIN_VERSION 1.1.0)
->>>>>>> f8ad4348
 find_package(vsg ${VSG_MIN_VERSION})
 
 vsg_setup_dir_vars()
