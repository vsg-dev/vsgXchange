/* <editor-fold desc="MIT License">

Copyright(c) 2021 André Normann & Robert Osfield

Permission is hereby granted, free of charge, to any person obtaining a copy of this software and associated documentation files (the "Software"), to deal in the Software without restriction, including without limitation the rights to use, copy, modify, merge, publish, distribute, sublicense, and/or sell copies of the Software, and to permit persons to whom the Software is furnished to do so, subject to the following conditions:

The above copyright notice and this permission notice shall be included in all copies or substantial portions of the Software.

THE SOFTWARE IS PROVIDED "AS IS", WITHOUT WARRANTY OF ANY KIND, EXPRESS OR IMPLIED, INCLUDING BUT NOT LIMITED TO THE WARRANTIES OF MERCHANTABILITY, FITNESS FOR A PARTICULAR PURPOSE AND NONINFRINGEMENT. IN NO EVENT SHALL THE AUTHORS OR COPYRIGHT HOLDERS BE LIABLE FOR ANY CLAIM, DAMAGES OR OTHER LIABILITY, WHETHER IN AN ACTION OF CONTRACT, TORT OR OTHERWISE, ARISING FROM, OUT OF OR IN CONNECTION WITH THE SOFTWARE OR THE USE OR OTHER DEALINGS IN THE SOFTWARE.

</editor-fold> */

#include <vsgXchange/models.h>

#include <cmath>
#include <sstream>
#include <stack>

enum class TextureFormat
{
    native,
    vsgt,
    vsgb
};

// this needs to be defined before 'vsg/commandline.h' has been included
std::istream& operator>> (std::istream& is, TextureFormat& textureFormat)
{
    std::string value;
    is >> value;

    if (value == "native")
        textureFormat = TextureFormat::native;
    else if (value == "vsgb")
        textureFormat = TextureFormat::vsgb;
    else if ((value == "vsgt")||(value == "vsga"))
        textureFormat = TextureFormat::vsgt;
    else
        textureFormat = TextureFormat::native;

    return is;
}

#include <vsg/all.h>

#include <assimp/Importer.hpp>
#include <assimp/postprocess.h>
#include <assimp/scene.h>

#if (ASSIMP_VERSION_MAJOR == 5 && ASSIMP_VERSION_MINOR == 0)
#    include <assimp/pbrmaterial.h>
#    define AI_MATKEY_BASE_COLOR AI_MATKEY_GLTF_PBRMETALLICROUGHNESS_BASE_COLOR_FACTOR
#    define AI_MATKEY_GLOSSINESS_FACTOR AI_MATKEY_GLTF_PBRSPECULARGLOSSINESS_GLOSSINESS_FACTOR
#    define AI_MATKEY_METALLIC_FACTOR AI_MATKEY_GLTF_PBRMETALLICROUGHNESS_METALLIC_FACTOR
#    define AI_MATKEY_ROUGHNESS_FACTOR AI_MATKEY_GLTF_PBRMETALLICROUGHNESS_ROUGHNESS_FACTOR
#else
#    include <assimp/material.h>

#    if (ASSIMP_VERSION_MAJOR == 5 && ASSIMP_VERSION_MINOR == 1 && ASSIMP_VERSION_PATCH == 0)
#        define AI_MATKEY_GLTF_ALPHACUTOFF "$mat.gltf.alphaCutoff", 0, 0
#        define AI_MATKEY_GLTF_ALPHAMODE "$mat.gltf.alphaMode", 0, 0
#    else
#        include <assimp/GltfMaterial.h>
#    endif
#endif

namespace
{
    struct SamplerData
    {
        vsg::ref_ptr<vsg::Sampler> sampler;
        vsg::ref_ptr<vsg::Data> data;
    };

} // namespace

using namespace vsgXchange;

class assimp::Implementation
{
public:
    Implementation();

    vsg::ref_ptr<vsg::Object> read(const vsg::Path& filename, vsg::ref_ptr<const vsg::Options> options = {}) const;
    vsg::ref_ptr<vsg::Object> read(std::istream& fin, vsg::ref_ptr<const vsg::Options> options = {}) const;
    vsg::ref_ptr<vsg::Object> read(const uint8_t* ptr, size_t size, vsg::ref_ptr<const vsg::Options> options = {}) const;

    const uint32_t _importFlags;
};

////////////////////////////////////////////////////////////////////////////////////////////////////////////////////////////
//
// assimp ReaderWriter fascade
//
assimp::assimp() :
    _implementation(new assimp::Implementation())
{
    vsg::debug("ASSIMP_VERSION_MAJOR ", ASSIMP_VERSION_MAJOR);
    vsg::debug("ASSIMP_VERSION_MINOR ", ASSIMP_VERSION_MINOR);
    vsg::debug("ASSIMP_VERSION_PATCH ", ASSIMP_VERSION_PATCH);
}
assimp::~assimp()
{
    delete _implementation;
}
vsg::ref_ptr<vsg::Object> assimp::read(const vsg::Path& filename, vsg::ref_ptr<const vsg::Options> options) const
{
    return _implementation->read(filename, options);
}

vsg::ref_ptr<vsg::Object> assimp::read(std::istream& fin, vsg::ref_ptr<const vsg::Options> options) const
{
    return _implementation->read(fin, options);
}

vsg::ref_ptr<vsg::Object> assimp::read(const uint8_t* ptr, size_t size, vsg::ref_ptr<const vsg::Options> options) const
{
    return _implementation->read(ptr, size, options);
}

bool assimp::getFeatures(Features& features) const
{
    std::string suported_extensions;
    Assimp::Importer importer;
    importer.GetExtensionList(suported_extensions);

    vsg::ReaderWriter::FeatureMask supported_features = static_cast<vsg::ReaderWriter::FeatureMask>(vsg::ReaderWriter::READ_FILENAME | vsg::ReaderWriter::READ_ISTREAM | vsg::ReaderWriter::READ_MEMORY);

    std::string::size_type start = 1; // skip *
    std::string::size_type semicolon = suported_extensions.find(';', start);
    while (semicolon != std::string::npos)
    {
        features.extensionFeatureMap[suported_extensions.substr(start, semicolon - start)] = supported_features;
        start = semicolon + 2;
        semicolon = suported_extensions.find(';', start);
    }
    features.extensionFeatureMap[suported_extensions.substr(start, std::string::npos)] = supported_features;

    // enumerate the supported vsg::Options::setValue(str, value) options
    features.optionNameTypeMap[assimp::generate_smooth_normals] = vsg::type_name<bool>();
    features.optionNameTypeMap[assimp::generate_sharp_normals] = vsg::type_name<bool>();
    features.optionNameTypeMap[assimp::crease_angle] = vsg::type_name<float>();
    features.optionNameTypeMap[assimp::two_sided] = vsg::type_name<bool>();
    features.optionNameTypeMap[assimp::discard_empty_nodes] = vsg::type_name<bool>();
    features.optionNameTypeMap[assimp::external_textures] = vsg::type_name<bool>();
    features.optionNameTypeMap[assimp::external_texture_format] = vsg::type_name<TextureFormat>();

    return true;
}

bool assimp::readOptions(vsg::Options& options, vsg::CommandLine& arguments) const
{
    bool result = arguments.readAndAssign<bool>(assimp::generate_smooth_normals, &options);
    result = arguments.readAndAssign<bool>(assimp::generate_sharp_normals, &options) || result;
    result = arguments.readAndAssign<float>(assimp::crease_angle, &options) || result;
    result = arguments.readAndAssign<bool>(assimp::two_sided, &options) || result;
    result = arguments.readAndAssign<bool>(assimp::discard_empty_nodes, &options) || result;
    result = arguments.readAndAssign<bool>(assimp::external_textures, &options) || result;
    result = arguments.readAndAssign<TextureFormat>(assimp::external_texture_format, &options) || result;

    return result;
}

////////////////////////////////////////////////////////////////////////////////////////////////////////////////////////////
//
// assimp ReaderWriter SceneConverter
//
struct SceneConverter
{
    using CameraMap = std::map<std::string, vsg::ref_ptr<vsg::Camera>>;
    using LightMap = std::map<std::string, vsg::ref_ptr<vsg::Light>>;

    vsg::Path filename;

    vsg::ref_ptr<const vsg::Options> options;
    const aiScene* scene = nullptr;
    CameraMap cameraMap;
    LightMap lightMap;

    bool useViewDependentState = true;
    bool discardEmptyNodes = true;
    bool externalTextures = false;
    TextureFormat externalTextureFormat = TextureFormat::native;

    // TODO flatShadedShaderSet?
    vsg::ref_ptr<vsg::ShaderSet> pbrShaderSet;
    vsg::ref_ptr<vsg::ShaderSet> phongShaderSet;
    vsg::ref_ptr<vsg::SharedObjects> sharedObjects;
    vsg::ref_ptr<vsg::External> externalObjects;

    std::vector<vsg::ref_ptr<vsg::DescriptorConfigurator>> convertedMaterials;
    std::vector<vsg::ref_ptr<vsg::Node>> convertedMeshes;

    static vsg::vec3 convert(const aiVector3D& v) { return vsg::vec3(v[0], v[1], v[2]); }
    static vsg::dvec3 dconvert(const aiVector3D& v) { return vsg::dvec3(v[0], v[1], v[2]); }
    static vsg::vec3 convert(const aiColor3D& v) { return vsg::vec3(v[0], v[1], v[2]); }
    static vsg::vec4 convert(const aiColor4D& v) { return vsg::vec4(v[0], v[1], v[2], v[3]); }

    static bool getColor(const aiMaterial* material, const char *pKey, unsigned int type, unsigned int idx, vsg::vec3& value)
    {
        aiColor3D color;
        if (material->Get(pKey, type, idx, color) == AI_SUCCESS)
        {
            value = convert(color);
            return true;
        }
        return false;
    }
    static bool getColor(const aiMaterial* material, const char *pKey, unsigned int type, unsigned int idx, vsg::vec4& value)
    {
        aiColor4D color;
        if (material->Get(pKey, type, idx, color) == AI_SUCCESS)
        {
            value = convert(color);
            return true;
        }
        return false;
    }

    void processCameras();
    void processLights();

    vsg::ref_ptr<vsg::MatrixTransform> processCoordinateFrame(const vsg::Path& ext);

    VkSamplerAddressMode getWrapMode(aiTextureMapMode mode) const
    {
        switch (mode)
        {
        case aiTextureMapMode_Wrap: return VK_SAMPLER_ADDRESS_MODE_REPEAT;
        case aiTextureMapMode_Clamp: return VK_SAMPLER_ADDRESS_MODE_CLAMP_TO_EDGE;
        case aiTextureMapMode_Decal: return VK_SAMPLER_ADDRESS_MODE_CLAMP_TO_BORDER;
        case aiTextureMapMode_Mirror: return VK_SAMPLER_ADDRESS_MODE_MIRRORED_REPEAT;
        default: break;
        }
        return VK_SAMPLER_ADDRESS_MODE_REPEAT;
    }

    bool hasAlphaBlend(const aiMaterial* material) const
    {
        aiString alphaMode;
        float opacity = 1.0;
        if ((material->Get(AI_MATKEY_GLTF_ALPHAMODE, alphaMode) == AI_SUCCESS && alphaMode == aiString("BLEND")) || (material->Get(AI_MATKEY_OPACITY, opacity) == AI_SUCCESS && opacity < 1.0))
            return true;
        return false;
    }

    vsg::ref_ptr<vsg::ShaderSet> getOrCreatePbrShaderSet()
    {
        if (!pbrShaderSet)
        {
            pbrShaderSet = vsg::createPhysicsBasedRenderingShaderSet(options);
            if (sharedObjects) sharedObjects->share(pbrShaderSet);
        }
        return pbrShaderSet;
    }

    vsg::ref_ptr<vsg::ShaderSet> getOrCreatePhongShaderSet()
    {
        if (!phongShaderSet)
        {
            phongShaderSet = vsg::createPhongShaderSet(options);
            if (sharedObjects) sharedObjects->share(phongShaderSet);
        }
        return phongShaderSet;
    }

    SamplerData convertTexture(const aiMaterial& material, aiTextureType type) const;

    void convert(const aiMaterial* material, vsg::DescriptorConfigurator& convertedMaterial);

    vsg::ref_ptr<vsg::Data> createIndices(const aiMesh* mesh, unsigned int numIndicesPerFace, uint32_t numIndices);
    void convert(const aiMesh* mesh, vsg::ref_ptr<vsg::Node>& node);

    vsg::ref_ptr<vsg::Node> visit(const aiScene* in_scene, vsg::ref_ptr<const vsg::Options> in_options, const vsg::Path& ext);
    vsg::ref_ptr<vsg::Node> visit(const aiNode* node, int depth);
};

SamplerData SceneConverter::convertTexture(const aiMaterial& material, aiTextureType type) const
{
    aiString texPath;
    aiTextureMapMode wrapMode[]{aiTextureMapMode_Wrap, aiTextureMapMode_Wrap, aiTextureMapMode_Wrap};

    if (material.GetTexture(type, 0, &texPath, nullptr, nullptr, nullptr, nullptr, wrapMode) == AI_SUCCESS)
    {
        SamplerData samplerImage;
        vsg::Path externalTextureFilename;

        if (auto texture = scene->GetEmbeddedTexture(texPath.C_Str()))
        {
            // embedded texture has no width so must be invalid
            if (texture->mWidth == 0) return {};

            if (texture->mHeight == 0)
            {
                vsg::debug("filename = ", filename, " : Embedded compressed format texture->achFormatHint = ", texture->achFormatHint);

                // texture is a compressed format, defer to the VSG's vsg::read() to convert the block of data to vsg::Data image.
                auto imageOptions = vsg::Options::create(*options);
                imageOptions->extensionHint = vsg::Path(".") + texture->achFormatHint;
                samplerImage.data = vsg::read_cast<vsg::Data>(reinterpret_cast<const uint8_t*>(texture->pcData), texture->mWidth, imageOptions);

                // if no data assigned return null
                if (!samplerImage.data) return {};
            }
            else
            {
                vsg::debug("filename = ", filename, " : Embedded raw format texture->achFormatHint = ", texture->achFormatHint);

                // Vulkan doesn't support this format, we have to reorder it to RGBA
                auto image = vsg::ubvec4Array2D::create(texture->mWidth, texture->mHeight, vsg::Data::Properties{VK_FORMAT_R8G8B8A8_UNORM});
                auto src = texture->pcData;
                for(auto& dest_c : *image)
                {
                    auto& src_c = *(src++);
                    dest_c.r = src_c.r;
                    dest_c.g = src_c.g;
                    dest_c.b = src_c.b;
                    dest_c.a = src_c.a;
                }
                samplerImage.data = image;
            }
        }
        else
        {
            externalTextureFilename = vsg::findFile(texPath.C_Str(), options);
            if (samplerImage.data = vsg::read_cast<vsg::Data>(externalTextureFilename, options); !samplerImage.data.valid())
            {
                vsg::warn("Failed to load texture: ", externalTextureFilename, " texPath = ", texPath.C_Str());
                return {};
            }
        }

        bool sRGBTextures = false;
        options->getValue("sRGBTextures", sRGBTextures);
        if (sRGBTextures && (type == aiTextureType_DIFFUSE || type == aiTextureType_EMISSIVE))
        {
            switch (samplerImage.data->properties.format)
            {
            case VK_FORMAT_R8G8B8A8_UNORM:
                samplerImage.data->properties.format = VK_FORMAT_R8G8B8A8_SRGB;
                break;
            case VK_FORMAT_R8_UNORM:
                samplerImage.data->properties.format = VK_FORMAT_R8_SRGB;
                break;
            case VK_FORMAT_R8G8_UNORM:
                samplerImage.data->properties.format = VK_FORMAT_R8G8_SRGB;
                break;
            case VK_FORMAT_R8G8B8A8_SRGB:
            case VK_FORMAT_R8_SRGB:
            case VK_FORMAT_R8G8_SRGB:
                // Probably set by us already
                break;
            default:
                vsg::warn("Can't set format ", samplerImage.data->properties.format, "to sRGB.");
                break;
            }
        }
        samplerImage.sampler = vsg::Sampler::create();
        samplerImage.sampler->addressModeU = getWrapMode(wrapMode[0]);
        samplerImage.sampler->addressModeV = getWrapMode(wrapMode[1]);
        samplerImage.sampler->addressModeW = getWrapMode(wrapMode[2]);
        samplerImage.sampler->anisotropyEnable = VK_TRUE;
        samplerImage.sampler->maxAnisotropy = 16.0f;
        samplerImage.sampler->maxLod = samplerImage.data->properties.maxNumMipmaps;

        if (samplerImage.sampler->maxLod <= 1.0)
        {
            // Calculate maximum lod level
            auto maxDim = std::max(samplerImage.data->width(), samplerImage.data->height());
            samplerImage.sampler->maxLod = std::floor(std::log2f(static_cast<float>(maxDim)));
        }

        if (sharedObjects)
        {
            sharedObjects->share(samplerImage.data);
            sharedObjects->share(samplerImage.sampler);
        }

        if (externalTextures && externalObjects)
        {
            // calculate the texture filename
            switch (externalTextureFormat)
            {
            case TextureFormat::native:
                break;  // nothing to do
            case TextureFormat::vsgt:
                externalTextureFilename = vsg::removeExtension(externalTextureFilename).concat(".vsgt");
                break;
            case TextureFormat::vsgb:
                externalTextureFilename = vsg::removeExtension(externalTextureFilename).concat(".vsgb");
                break;
            }
            
            // actually write out the texture.. this need only be done once per texture!
            if (externalObjects->entries.count(externalTextureFilename) == 0)
            {
                switch (externalTextureFormat)
                {
                case TextureFormat::native:
                    break;  // nothing to do
                case TextureFormat::vsgt:
                    vsg::write(samplerImage.data, externalTextureFilename, options);
                    break;
                case TextureFormat::vsgb:
                    vsg::write(samplerImage.data, externalTextureFilename, options);
                    break;
                }

                externalObjects->add(externalTextureFilename, samplerImage.data);
            }
        }

        return samplerImage;
    }
    else
    {
        return {};
    }
}

void SceneConverter::convert(const aiMaterial* material, vsg::DescriptorConfigurator& convertedMaterial)
{
    auto& defines = convertedMaterial.defines;

    vsg::PbrMaterial pbr;
    bool hasPbrSpecularGlossiness = getColor(material, AI_MATKEY_COLOR_SPECULAR, pbr.specularFactor);

    convertedMaterial.blending = hasAlphaBlend(material);

    if ((options->getValue(assimp::two_sided, convertedMaterial.two_sided) || (material->Get(AI_MATKEY_TWOSIDED, convertedMaterial.two_sided) == AI_SUCCESS)) && convertedMaterial.two_sided)
    {
        defines.insert("VSG_TWO_SIDED_LIGHTING");
    }

    if (getColor(material, AI_MATKEY_BASE_COLOR, pbr.baseColorFactor) || hasPbrSpecularGlossiness)
    {
        // PBR path
        convertedMaterial.shaderSet = getOrCreatePbrShaderSet();

        if (convertedMaterial.blending)
            pbr.alphaMask = 0.0f;

        if (hasPbrSpecularGlossiness)
        {
            defines.insert("VSG_WORKFLOW_SPECGLOSS");
            getColor(material, AI_MATKEY_COLOR_DIFFUSE, pbr.diffuseFactor);

            if (material->Get(AI_MATKEY_GLOSSINESS_FACTOR, pbr.specularFactor.a) != AI_SUCCESS)
            {
                if (float shininess; material->Get(AI_MATKEY_SHININESS, shininess) == AI_SUCCESS)
                    pbr.specularFactor.a = shininess / 1000;
            }
        }
        else
        {
            material->Get(AI_MATKEY_METALLIC_FACTOR, pbr.metallicFactor);
            material->Get(AI_MATKEY_ROUGHNESS_FACTOR, pbr.roughnessFactor);
        }

        getColor(material, AI_MATKEY_COLOR_EMISSIVE, pbr.emissiveFactor);
        material->Get(AI_MATKEY_GLTF_ALPHACUTOFF, pbr.alphaMaskCutoff);

        aiString alphaMode;
        if (material->Get(AI_MATKEY_GLTF_ALPHAMODE, alphaMode) == AI_SUCCESS && alphaMode == aiString("OPAQUE"))
            pbr.alphaMaskCutoff = 0.0f;

        SamplerData samplerImage;
        // Note: in practice some of these textures may resolve to the same texture. For example,
        // the glTF spec says that ambient occlusion, roughness, and metallic values are mapped
        // respectively to red, green, and blue channels; the Blender glTF exporter can pack them
        // into one texture. It's not clear if anything should be done about that at the VSG level.
        if (samplerImage = convertTexture(*material, aiTextureType_DIFFUSE); samplerImage.data.valid())
        {
            convertedMaterial.assignTexture("diffuseMap", samplerImage.data, samplerImage.sampler);
        }
        if (samplerImage = convertTexture(*material, aiTextureType_EMISSIVE); samplerImage.data.valid())
        {
            convertedMaterial.assignTexture("emissiveMap", samplerImage.data, samplerImage.sampler);
        }

        if (samplerImage = convertTexture(*material, aiTextureType_LIGHTMAP); samplerImage.data.valid())
        {
            convertedMaterial.assignTexture("aoMap", samplerImage.data, samplerImage.sampler);
        }

        if (samplerImage = convertTexture(*material, aiTextureType_NORMALS); samplerImage.data.valid())
        {
            convertedMaterial.assignTexture("normalMap", samplerImage.data, samplerImage.sampler);
        }

<<<<<<< HEAD
        if (samplerImage = convertTexture(*material, aiTextureType_METALNESS); samplerImage.data.valid())
=======
        // map either aiTextureType_METALNESS or aiTextureType_UNKNOWN to metal roughness.
        if (samplerImage = convertTexture(*material, aiTextureType_METALNESS); samplerImage.data.valid())
        {
            convertedMaterial.assignTexture("mrMap", samplerImage.data, samplerImage.sampler);
        }
        else if (samplerImage = convertTexture(*material, aiTextureType_UNKNOWN); samplerImage.data.valid())
>>>>>>> 69d272f0
        {
            convertedMaterial.assignTexture("mrMap", samplerImage.data, samplerImage.sampler);
        }

        if (samplerImage = convertTexture(*material, aiTextureType_SPECULAR); samplerImage.data.valid())
        {
            convertedMaterial.assignTexture("specularMap", samplerImage.data, samplerImage.sampler);
        }

        convertedMaterial.assignDescriptor("material", vsg::PbrMaterialValue::create(pbr));
    }
    else
    {
        // Phong shading
        convertedMaterial.shaderSet = getOrCreatePhongShaderSet();

        vsg::PhongMaterial mat;

        if (convertedMaterial.blending)
            mat.alphaMask = 0.0f;

        material->Get(AI_MATKEY_GLTF_ALPHACUTOFF, mat.alphaMaskCutoff);
        getColor(material, AI_MATKEY_COLOR_AMBIENT, mat.ambient);
        const auto diffuseResult = getColor(material, AI_MATKEY_COLOR_DIFFUSE, mat.diffuse);
        const auto emissiveResult = getColor(material, AI_MATKEY_COLOR_EMISSIVE, mat.emissive);
        const auto specularResult = getColor(material, AI_MATKEY_COLOR_SPECULAR, mat.specular);

        aiShadingMode shadingModel = aiShadingMode_Phong;
        material->Get(AI_MATKEY_SHADING_MODEL, shadingModel);

        unsigned int maxValue = 1;
        float strength = 1.0f;
        if (aiGetMaterialFloatArray(material, AI_MATKEY_SHININESS, &mat.shininess, &maxValue) == AI_SUCCESS)
        {
            maxValue = 1;
            if (aiGetMaterialFloatArray(material, AI_MATKEY_SHININESS_STRENGTH, &strength, &maxValue) == AI_SUCCESS)
                mat.shininess *= strength;
        }
        else
        {
            mat.shininess = 0.0f;
            mat.specular.set(0.0f, 0.0f, 0.0f, 0.0f);
        }

        if (mat.shininess < 0.01f)
        {
            mat.shininess = 0.0f;
            mat.specular.set(0.0f, 0.0f, 0.0f, 0.0f);
        }

        SamplerData samplerImage;
        if (samplerImage = convertTexture(*material, aiTextureType_DIFFUSE); samplerImage.data.valid())
        {
            convertedMaterial.assignTexture("diffuseMap", samplerImage.data, samplerImage.sampler);

            if (diffuseResult != AI_SUCCESS)
                mat.diffuse.set(1.0f, 1.0f, 1.0f, 1.0f);
        }

        if (samplerImage = convertTexture(*material, aiTextureType_EMISSIVE); samplerImage.data.valid())
        {
            convertedMaterial.assignTexture("emissiveMap", samplerImage.data, samplerImage.sampler);

            if (emissiveResult != AI_SUCCESS)
                mat.emissive.set(1.0f, 1.0f, 1.0f, 1.0f);
        }

        if (samplerImage = convertTexture(*material, aiTextureType_LIGHTMAP); samplerImage.data.valid())
        {
            convertedMaterial.assignTexture("aoMap", samplerImage.data, samplerImage.sampler);
        }
        else if (samplerImage = convertTexture(*material, aiTextureType_AMBIENT); samplerImage.data.valid())
        {
            convertedMaterial.assignTexture("aoMap", samplerImage.data, samplerImage.sampler);
        }

        if (samplerImage = convertTexture(*material, aiTextureType_NORMALS); samplerImage.data.valid())
        {
            convertedMaterial.assignTexture("normalMap", samplerImage.data, samplerImage.sampler);
        }

        if (samplerImage = convertTexture(*material, aiTextureType_SPECULAR); samplerImage.data.valid())
        {
            // TODO phong shader doesn't have a specular texture map at present
            convertedMaterial.assignTexture("specularMap", samplerImage.data, samplerImage.sampler);

            if (specularResult != AI_SUCCESS)
                mat.specular.set(1.0f, 1.0f, 1.0f, 1.0f);
        }

        convertedMaterial.assignDescriptor("material", vsg::PhongMaterialValue::create(mat));
    }

    if (sharedObjects)
    {
        for(auto& ds : convertedMaterial.descriptorSets)
        {
            if (ds)
            {
                sharedObjects->share(ds->descriptors);
                sharedObjects->share(ds);
            }
        }
    }
}

vsg::ref_ptr<vsg::Data> SceneConverter::createIndices(const aiMesh* mesh, unsigned int numIndicesPerFace, uint32_t numIndices)
{
    if (mesh->mNumVertices > 16384)
    {
        auto indices = vsg::uintArray::create(numIndices);
        auto itr = indices->begin();
        for (unsigned int j = 0; j < mesh->mNumFaces; ++j)
        {
            const auto& face = mesh->mFaces[j];
            if (face.mNumIndices == numIndicesPerFace)
            {
                for (unsigned int i = 0; i < numIndicesPerFace; ++i) (*itr++) = static_cast<uint32_t>(face.mIndices[i]);
            }
        }
        return indices;
    }
    else
    {
        auto indices = vsg::ushortArray::create(numIndices);
        auto itr = indices->begin();
        for (unsigned int j = 0; j < mesh->mNumFaces; ++j)
        {
            const auto& face = mesh->mFaces[j];
            if (face.mNumIndices == numIndicesPerFace)
            {
                for (unsigned int i = 0; i < numIndicesPerFace; ++i) (*itr++) = static_cast<uint16_t>(face.mIndices[i]);
            }
        }
        return indices;
    }
}

void SceneConverter::convert(const aiMesh* mesh, vsg::ref_ptr<vsg::Node>& node)
{
    if (convertedMaterials.size() <= mesh->mMaterialIndex)
    {
        vsg::warn("Warning:  mesh (", mesh, ") mesh->mMaterialIndex = ", mesh->mMaterialIndex, " exceeds available materials.size()= ", convertedMaterials.size());
        return;
    }

    if (mesh->mNumVertices == 0 || mesh->mVertices == nullptr)
    {
        vsg::warn("Warning:  mesh (", mesh, ") no vertices data, mesh->mNumVertices = ", mesh->mNumVertices, " mesh->mVertices = ", mesh->mVertices);
        return;
    }

    if (mesh->mNumFaces == 0 || mesh->mFaces == nullptr)
    {
        vsg::warn("Warning:  mesh (", mesh, ") no mesh data, mesh->mNumFaces = ", mesh->mNumFaces);
        return;
    }

    std::string name = mesh->mName.C_Str();
    auto material = convertedMaterials[mesh->mMaterialIndex];

    // count the number of indices of each type
    uint32_t numTriangleIndices = 0;
    uint32_t numLineIndices = 0;
    uint32_t numPointIndices = 0;
    for (unsigned int j = 0; j < mesh->mNumFaces; ++j)
    {
        const auto& face = mesh->mFaces[j];
        if (face.mNumIndices == 3)
            numTriangleIndices += 3;
        else if (face.mNumIndices == 2)
            numLineIndices += 2;
        else if (face.mNumIndices == 1)
            numPointIndices += 1;
        else
        {
            vsg::warn("Warning: unsupported number of indices on face ", face.mNumIndices);
        }
    }

    int numPrimitiveTypes = 0;
    if (numTriangleIndices > 0) ++numPrimitiveTypes;
    if (numLineIndices > 0) ++numPrimitiveTypes;
    if (numPointIndices > 0) ++numPrimitiveTypes;

    if (numPrimitiveTypes > 1)
    {
        vsg::warn("Warning: more than one primitive type required, numTriangleIndices = ", numTriangleIndices, ", numLineIndices = ", numLineIndices, ", numPointIndices = ", numPointIndices);
    }

    unsigned int numIndicesPerFace = 0;
    uint32_t numIndices = 0;
    VkPrimitiveTopology topology{};
    if (numTriangleIndices > 0)
    {
        topology = VK_PRIMITIVE_TOPOLOGY_TRIANGLE_LIST;
        numIndicesPerFace = 3;
        numIndices = numTriangleIndices;
    }
    else if (numLineIndices > 0)
    {
        topology = VK_PRIMITIVE_TOPOLOGY_LINE_LIST;
        numIndicesPerFace = 2;
        numIndices = numLineIndices;
    }
    else if (numPointIndices > 0)
    {
        topology = VK_PRIMITIVE_TOPOLOGY_POINT_LIST;
        numIndicesPerFace = 1;
        numIndices = numPointIndices;
    }
    else
    {
        vsg::warn("Warning: no primitive indices ");
        return;
    }

    auto config = vsg::GraphicsPipelineConfigurator::create(material->shaderSet);
    config->descriptorConfigurator = material;
    if (options) config->assignInheritedState(options->inheritedState);

    auto indices = createIndices(mesh, numIndicesPerFace, numIndices);

    vsg::DataList vertexArrays;
    auto vertices = vsg::vec3Array::create(mesh->mNumVertices);
    std::memcpy(vertices->dataPointer(), mesh->mVertices, mesh->mNumVertices * 12);
    config->assignArray(vertexArrays, "vsg_Vertex", VK_VERTEX_INPUT_RATE_VERTEX, vertices);

    if (mesh->mNormals)
    {
        auto normals = vsg::vec3Array::create(mesh->mNumVertices);
        std::memcpy(normals->dataPointer(), mesh->mNormals, mesh->mNumVertices * 12);
        config->assignArray(vertexArrays, "vsg_Normal", VK_VERTEX_INPUT_RATE_VERTEX, normals);
    }
    else
    {
        auto normal = vsg::vec3Value::create(vsg::vec3(0.0f, 0.0f, 1.0f));
        config->assignArray(vertexArrays, "vsg_Normal", VK_VERTEX_INPUT_RATE_INSTANCE, normal);
    }

    if (mesh->mTextureCoords[0])
    {
        auto dest_texcoords = vsg::vec2Array::create(mesh->mNumVertices);
        auto src_texcoords = mesh->mTextureCoords[0];
        for (unsigned int i = 0; i < mesh->mNumVertices; ++i)
        {
            auto& tc = src_texcoords[i];
            dest_texcoords->at(i).set(tc[0], tc[1]);
        }
        config->assignArray(vertexArrays, "vsg_TexCoord0", VK_VERTEX_INPUT_RATE_VERTEX, dest_texcoords);
    }
    else
    {
        auto texcoord = vsg::vec2Value::create(vsg::vec2(0.0f, 0.0f));
        config->assignArray(vertexArrays, "vsg_TexCoord0", VK_VERTEX_INPUT_RATE_INSTANCE, texcoord);
    }

    if (mesh->mColors[0])
    {
        auto colors = vsg::vec4Array::create(mesh->mNumVertices);
        std::memcpy(colors->dataPointer(), mesh->mColors[0], mesh->mNumVertices * 16);
        config->assignArray(vertexArrays, "vsg_Color", VK_VERTEX_INPUT_RATE_VERTEX, colors);
    }
    else
    {
        auto colors = vsg::vec4Value::create(vsg::vec4(1.0f, 1.0f, 1.0f, 1.0f));
        config->assignArray(vertexArrays, "vsg_Color", VK_VERTEX_INPUT_RATE_INSTANCE, colors);
    }

    auto vid = vsg::VertexIndexDraw::create();
    vid->assignArrays(vertexArrays);
    vid->assignIndices(indices);
    vid->indexCount = static_cast<uint32_t>(indices->valueCount());
    vid->instanceCount = 1;
    if (!name.empty()) vid->setValue("name", name);

    // set the GraphicsPipelineStates to the required values.
    struct SetPipelineStates : public vsg::Visitor
    {
        VkPrimitiveTopology topology = VK_PRIMITIVE_TOPOLOGY_TRIANGLE_LIST;
        bool blending = false;
        bool two_sided = false;

        SetPipelineStates(VkPrimitiveTopology in_topology, bool in_blending, bool in_two_sided) : topology(in_topology), blending(in_blending), two_sided(in_two_sided) {}

        void apply(vsg::Object& object) { object.traverse(*this); }
        void apply(vsg::RasterizationState& rs) { if (two_sided) rs.cullMode = VK_CULL_MODE_NONE; }
        void apply(vsg::InputAssemblyState& ias) { ias.topology = topology; }
        void apply(vsg::ColorBlendState& cbs) { cbs.configureAttachments(blending); }
    } sps(topology, material->blending, material->two_sided);
    config->accept(sps);

    if (sharedObjects)
        sharedObjects->share(config, [](auto gpc) { gpc->init(); });
    else
        config->init();

    // create StateGroup as the root of the scene/command graph to hold the GraphicsPipeline, and binding of Descriptors to decorate the whole graph
    auto stateGroup = vsg::StateGroup::create();

    config->copyTo(stateGroup, sharedObjects);

    stateGroup->addChild(vid);

    if (material->blending)
    {
        vsg::ComputeBounds computeBounds;
        vid->accept(computeBounds);
        vsg::dvec3 center = (computeBounds.bounds.min + computeBounds.bounds.max) * 0.5;
        double radius = vsg::length(computeBounds.bounds.max - computeBounds.bounds.min) * 0.5;

        auto depthSorted = vsg::DepthSorted::create();
        depthSorted->binNumber = 10;
        depthSorted->bound.set(center[0], center[1], center[2], radius);
        depthSorted->child = stateGroup;

        node = depthSorted;
    }
    else
    {
        node = stateGroup;
    }
}

vsg::ref_ptr<vsg::Node> SceneConverter::visit(const aiScene* in_scene, vsg::ref_ptr<const vsg::Options> in_options, const vsg::Path& ext)
{
    scene = in_scene;
    options = in_options;
    discardEmptyNodes = vsg::value<bool>(true, assimp::discard_empty_nodes, options);
    externalTextures = vsg::value<bool>(false, assimp::external_textures, options);
    externalTextureFormat = vsg::value<TextureFormat>(TextureFormat::native, assimp::external_texture_format, options);


    std::string name = scene->mName.C_Str();

    if (options) sharedObjects = options->sharedObjects;
    if (!sharedObjects) sharedObjects = vsg::SharedObjects::create();
    if (externalTextures && !externalObjects) externalObjects = vsg::External::create();

    processCameras();
    processLights();

    // convert the materials
    convertedMaterials.resize(scene->mNumMaterials);
    for (unsigned int i = 0; i < scene->mNumMaterials; ++i)
    {
        convertedMaterials[i] = vsg::DescriptorConfigurator::create();
        convert(scene->mMaterials[i], *convertedMaterials[i]);
    }

    // convert the meshes
    convertedMeshes.resize(scene->mNumMeshes);
    for (unsigned int i = 0; i < scene->mNumMeshes; ++i)
    {
        convert(scene->mMeshes[i], convertedMeshes[i]);
    }

    auto vsg_scene = visit(scene->mRootNode, 0);
    if (!vsg_scene)
    {
        if (scene->mNumMeshes == 1)
        {
            vsg_scene = convertedMeshes[0];
        }
        else if (scene->mNumMeshes > 1)
        {
            auto group = vsg::Group::create();
            for (auto& node : convertedMeshes)
            {
                if (node) group->addChild(node);
            }
        }

        if (!vsg_scene) return {};
    }


    if (auto transform = processCoordinateFrame(ext))
    {
        transform->addChild(vsg_scene);
        if (!name.empty()) transform->setValue("name", name);

        // TODO check if subgraph requires culling
        // transform->subgraphRequiresLocalFrustum = false;

        return transform;
    }
    else
    {
        if (!name.empty()) vsg_scene->setValue("name", name);
        return vsg_scene;
    }
}

vsg::ref_ptr<vsg::Node> SceneConverter::visit(const aiNode* node, int depth)
{
    vsg::Group::Children children;

    std::string name = node->mName.C_Str();

    // assign any cameras
    if (auto camera_itr = cameraMap.find(name); camera_itr != cameraMap.end())
    {
        children.push_back(camera_itr->second);
    }

    // assign any lights
    if (auto light_itr = lightMap.find(name); light_itr != lightMap.end())
    {
        children.push_back(light_itr->second);
    }

    // assign the meshes
    for (unsigned int i = 0; i < node->mNumMeshes; ++i)
    {
        auto mesh_index = node->mMeshes[i];
        if (auto child = convertedMeshes[mesh_index])
        {
            children.push_back(child);
        }
    }

    // visit the children
    for (unsigned int i = 0; i < node->mNumChildren; ++i)
    {
        if (auto child = visit(node->mChildren[i], depth + 1))
        {
            children.push_back(child);
        }
    }

    if (children.empty() && discardEmptyNodes) return {};

    if (discardEmptyNodes && node->mTransformation.IsIdentity())
    {
        if (children.size() == 1 && name.empty()) return children[0];

        auto group = vsg::Group::create();
        group->children = children;
        if (!name.empty()) group->setValue("name", name);

        return group;
    }
    else
    {
        aiMatrix4x4 m = node->mTransformation;
        m.Transpose();

        auto transform = vsg::MatrixTransform::create(vsg::dmat4(vsg::mat4((float*)&m)));
        transform->children = children;
        if (!name.empty()) transform->setValue("name", name);

        // TODO check if subgraph requires culling
        //transform->subgraphRequiresLocalFrustum = false;

        return transform;
    }
}
void SceneConverter::processCameras()
{
    if (scene->mNumCameras > 0)
    {
        for (unsigned int li = 0; li < scene->mNumCameras; ++li)
        {
            auto* camera = scene->mCameras[li];
            auto vsg_camera = vsg::Camera::create();
            vsg_camera->name = camera->mName.C_Str();

            vsg_camera->viewMatrix = vsg::LookAt::create(
                vsg::dvec3(camera->mPosition[0], camera->mPosition[1], camera->mPosition[2]), // eye
                vsg::dvec3(camera->mLookAt[0], camera->mLookAt[1], camera->mLookAt[2]),       // center
                vsg::dvec3(camera->mUp[0], camera->mUp[1], camera->mUp[2])                    // up
            );

            double verticalFOV = vsg::degrees(atan(tan(static_cast<double>(camera->mHorizontalFOV) * 0.5) / camera->mAspect) * 2.0);
            vsg_camera->projectionMatrix = vsg::Perspective::create(verticalFOV, camera->mAspect, camera->mClipPlaneNear, camera->mClipPlaneFar);

            // the aiNodes in the scene with the same name as the camera will provide a place to add the camera, this is added in the node handling in the for loop below.
            cameraMap[vsg_camera->name] = vsg_camera;
        }
    }
}

void SceneConverter::processLights()
{
    if (scene->mNumLights > 0)
    {
        auto setColorAndIntensity = [](const aiLight& light, vsg::Light& vsg_light) -> void
        {
            vsg_light.color = convert(light.mColorDiffuse);
            float maxValue = std::max(std::max(vsg_light.color.r, vsg_light.color.g),  vsg_light.color.b);
            if (maxValue > 0.0)
            {
                vsg_light.color /= maxValue;
                vsg_light.intensity = maxValue;
            }
            else
            {
                vsg_light.intensity = 0.0;
            }
        };

        for (unsigned int li = 0; li < scene->mNumLights; ++li)
        {
            auto* light = scene->mLights[li];
            switch (light->mType)
            {
            case (aiLightSource_UNDEFINED): {
                auto vsg_light = vsg::Light::create();
                setColorAndIntensity(*light, *vsg_light);
                vsg_light->name = light->mName.C_Str();
                vsg_light->setValue("light_type", "UNDEFINED");
                lightMap[vsg_light->name] = vsg_light;
                break;
            }
            case (aiLightSource_DIRECTIONAL): {
                auto vsg_light = vsg::DirectionalLight::create();
                setColorAndIntensity(*light, *vsg_light);
                vsg_light->name = light->mName.C_Str();
                vsg_light->direction = dconvert(light->mDirection);
                lightMap[vsg_light->name] = vsg_light;
                break;
            }
            case (aiLightSource_POINT): {
                auto vsg_light = vsg::PointLight::create();
                setColorAndIntensity(*light, *vsg_light);
                vsg_light->name = light->mName.C_Str();
                vsg_light->position = dconvert(light->mDirection);
                lightMap[vsg_light->name] = vsg_light;
                break;
            }
            case (aiLightSource_SPOT): {
                auto vsg_light = vsg::SpotLight::create();
                setColorAndIntensity(*light, *vsg_light);
                vsg_light->name = light->mName.C_Str();
                vsg_light->position = dconvert(light->mDirection);
                vsg_light->direction = dconvert(light->mDirection);
                vsg_light->innerAngle = light->mAngleInnerCone;
                vsg_light->outerAngle = light->mAngleOuterCone;
                lightMap[vsg_light->name] = vsg_light;
                break;
            }
            case (aiLightSource_AMBIENT): {
                auto vsg_light = vsg::AmbientLight::create();
                setColorAndIntensity(*light, *vsg_light);
                vsg_light->name = light->mName.C_Str();
                lightMap[vsg_light->name] = vsg_light;
                break;
            }
            case (aiLightSource_AREA): {
                auto vsg_light = vsg::Light::create();
                setColorAndIntensity(*light, *vsg_light);
                vsg_light->name = light->mName.C_Str();
                vsg_light->setValue("light_type", "AREA");
                lightMap[vsg_light->name] = vsg_light;
                break;
            }
            default:
                break;
            }
        }
    }
}

vsg::ref_ptr<vsg::MatrixTransform> SceneConverter::processCoordinateFrame(const vsg::Path& ext)
{
    vsg::CoordinateConvention source_coordinateConvention = vsg::CoordinateConvention::Y_UP;

    if (auto itr = options->formatCoordinateConventions.find(ext); itr != options->formatCoordinateConventions.end())
    {
        source_coordinateConvention = itr->second;
    }

    if (scene->mMetaData)
    {
        int upAxis = 1;
        if (scene->mMetaData->Get("UpAxis", upAxis) == AI_SUCCESS)
        {
            if (upAxis == 0)
                source_coordinateConvention = vsg::CoordinateConvention::X_UP;
            else if (upAxis == 1)
                source_coordinateConvention = vsg::CoordinateConvention::Y_UP;
            else
                source_coordinateConvention = vsg::CoordinateConvention::Z_UP;

            // unclear on how to interpret the UpAxisSign so will leave it unused for now.
            // int upAxisSign = 1;
            // scene->mMetaData->Get("UpAxisSign", upAxisSign);
        }
    }

    vsg::dmat4 matrix;
    if (vsg::transform(source_coordinateConvention, options->sceneCoordinateConvention, matrix))
    {
        return vsg::MatrixTransform::create(matrix);
    }
    else
    {
        return {};
    }
}

////////////////////////////////////////////////////////////////////////////////////////////////////////////////////////////
//
// assimp ReaderWriter implementation
//
assimp::Implementation::Implementation() :
    _importFlags{aiProcess_Triangulate | aiProcess_FlipUVs | aiProcess_OptimizeMeshes | aiProcess_SortByPType | aiProcess_ImproveCacheLocality | aiProcess_GenUVCoords}
{
}

vsg::ref_ptr<vsg::Object> assimp::Implementation::read(const vsg::Path& filename, vsg::ref_ptr<const vsg::Options> options) const
{
    Assimp::Importer importer;
    vsg::Path ext = (options && options->extensionHint) ? options->extensionHint : vsg::lowerCaseFileExtension(filename);

    if (importer.IsExtensionSupported(ext.string()))
    {
        vsg::Path filenameToUse = vsg::findFile(filename, options);
        if (!filenameToUse) return {};

        uint32_t flags = _importFlags;
        if (vsg::value<bool>(false, assimp::generate_smooth_normals, options))
        {
            importer.SetPropertyFloat(AI_CONFIG_PP_CT_MAX_SMOOTHING_ANGLE, vsg::value<float>(80.0f, assimp::crease_angle, options));
            flags |= aiProcess_GenSmoothNormals;
        }
        else if (vsg::value<bool>(false, assimp::generate_sharp_normals, options))
        {
            flags |= aiProcess_GenNormals;
        }

        if (auto scene = importer.ReadFile(filenameToUse.string(), flags); scene)
        {
            auto opt = vsg::Options::create(*options);
            opt->paths.insert(opt->paths.begin(), vsg::filePath(filenameToUse));

            SceneConverter converter;
            converter.filename = filename;

            auto root = converter.visit(scene, opt, ext);
            if (root)
            {
                if (converter.externalTextures && converter.externalObjects && !converter.externalObjects->entries.empty())
                    root->setObject("external", converter.externalObjects);
            }

            return root;
        }
        else
        {
            vsg::warn("Failed to load file: ", filename, '\n', importer.GetErrorString());
        }
    }

#if 0
    // Testing the stream support
    std::ifstream file(filename, std::ios::binary);
    auto opt = vsg::Options::create(*options);
    opt->paths.push_back(vsg::filePath(filename));
    opt->extensionHint = vsg::lowerCaseFileExtension(filename);

    return vsg::read(file, opt);
#endif

    return {};
}

vsg::ref_ptr<vsg::Object> assimp::Implementation::read(std::istream& fin, vsg::ref_ptr<const vsg::Options> options) const
{
    if (!options || !options->extensionHint) return {};

    Assimp::Importer importer;
    if (importer.IsExtensionSupported(options->extensionHint.string()))
    {
        std::string buffer(1 << 16, 0); // 64kB
        std::string input;

        while (!fin.eof())
        {
            fin.read(&buffer[0], buffer.size());
            const auto bytes_readed = fin.gcount();
            input.append(&buffer[0], bytes_readed);
        }

        if (auto scene = importer.ReadFileFromMemory(input.data(), input.size(), _importFlags); scene)
        {
            SceneConverter converter;
            return converter.visit(scene, options, options->extensionHint);
        }
        else
        {
            vsg::warn("Failed to load file from stream: ", importer.GetErrorString());
        }
    }

    return {};
}

vsg::ref_ptr<vsg::Object> assimp::Implementation::read(const uint8_t* ptr, size_t size, vsg::ref_ptr<const vsg::Options> options) const
{
    if (!options || !options->extensionHint) return {};

    Assimp::Importer importer;
    if (importer.IsExtensionSupported(options->extensionHint.string()))
    {
        if (auto scene = importer.ReadFileFromMemory(ptr, size, _importFlags); scene)
        {
            SceneConverter converter;
            return converter.visit(scene, options, options->extensionHint);
        }
        else
        {
            vsg::warn("Failed to load file from memory: ", importer.GetErrorString());
        }
    }
    return {};
}<|MERGE_RESOLUTION|>--- conflicted
+++ resolved
@@ -488,16 +488,12 @@
             convertedMaterial.assignTexture("normalMap", samplerImage.data, samplerImage.sampler);
         }
 
-<<<<<<< HEAD
-        if (samplerImage = convertTexture(*material, aiTextureType_METALNESS); samplerImage.data.valid())
-=======
         // map either aiTextureType_METALNESS or aiTextureType_UNKNOWN to metal roughness.
         if (samplerImage = convertTexture(*material, aiTextureType_METALNESS); samplerImage.data.valid())
         {
             convertedMaterial.assignTexture("mrMap", samplerImage.data, samplerImage.sampler);
         }
         else if (samplerImage = convertTexture(*material, aiTextureType_UNKNOWN); samplerImage.data.valid())
->>>>>>> 69d272f0
         {
             convertedMaterial.assignTexture("mrMap", samplerImage.data, samplerImage.sampler);
         }
