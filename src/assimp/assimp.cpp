/* <editor-fold desc="MIT License">

Copyright(c) 2021 André Normann & Robert Osfield

Permission is hereby granted, free of charge, to any person obtaining a copy of this software and associated documentation files (the "Software"), to deal in the Software without restriction, including without limitation the rights to use, copy, modify, merge, publish, distribute, sublicense, and/or sell copies of the Software, and to permit persons to whom the Software is furnished to do so, subject to the following conditions:

The above copyright notice and this permission notice shall be included in all copies or substantial portions of the Software.

THE SOFTWARE IS PROVIDED "AS IS", WITHOUT WARRANTY OF ANY KIND, EXPRESS OR IMPLIED, INCLUDING BUT NOT LIMITED TO THE WARRANTIES OF MERCHANTABILITY, FITNESS FOR A PARTICULAR PURPOSE AND NONINFRINGEMENT. IN NO EVENT SHALL THE AUTHORS OR COPYRIGHT HOLDERS BE LIABLE FOR ANY CLAIM, DAMAGES OR OTHER LIABILITY, WHETHER IN AN ACTION OF CONTRACT, TORT OR OTHERWISE, ARISING FROM, OUT OF OR IN CONNECTION WITH THE SOFTWARE OR THE USE OR OTHER DEALINGS IN THE SOFTWARE.

</editor-fold> */

#include <vsgXchange/models.h>

<<<<<<< HEAD
#include "SceneConverter.h"
=======
#include <cmath>
#include <sstream>
#include <stack>

enum class TextureFormat
{
    native,
    vsgt,
    vsgb
};

// this needs to be defined before 'vsg/commandline.h' has been included
std::istream& operator>> (std::istream& is, TextureFormat& textureFormat)
{
    std::string value;
    is >> value;

    if (value == "native")
        textureFormat = TextureFormat::native;
    else if (value == "vsgb")
        textureFormat = TextureFormat::vsgb;
    else if ((value == "vsgt")||(value == "vsga"))
        textureFormat = TextureFormat::vsgt;
    else
        textureFormat = TextureFormat::native;

    return is;
}

#include <vsg/all.h>

#include <assimp/Importer.hpp>
#include <assimp/postprocess.h>
#include <assimp/scene.h>

#if (ASSIMP_VERSION_MAJOR == 5 && ASSIMP_VERSION_MINOR == 0)
#    include <assimp/pbrmaterial.h>
#    define AI_MATKEY_BASE_COLOR AI_MATKEY_GLTF_PBRMETALLICROUGHNESS_BASE_COLOR_FACTOR
#    define AI_MATKEY_GLOSSINESS_FACTOR AI_MATKEY_GLTF_PBRSPECULARGLOSSINESS_GLOSSINESS_FACTOR
#    define AI_MATKEY_METALLIC_FACTOR AI_MATKEY_GLTF_PBRMETALLICROUGHNESS_METALLIC_FACTOR
#    define AI_MATKEY_ROUGHNESS_FACTOR AI_MATKEY_GLTF_PBRMETALLICROUGHNESS_ROUGHNESS_FACTOR
#else
#    include <assimp/material.h>

#    if (ASSIMP_VERSION_MAJOR == 5 && ASSIMP_VERSION_MINOR == 1 && ASSIMP_VERSION_PATCH == 0)
#        define AI_MATKEY_GLTF_ALPHACUTOFF "$mat.gltf.alphaCutoff", 0, 0
#        define AI_MATKEY_GLTF_ALPHAMODE "$mat.gltf.alphaMode", 0, 0
#    else
#        include <assimp/GltfMaterial.h>
#    endif
#endif

namespace
{
    struct SamplerData
    {
        vsg::ref_ptr<vsg::Sampler> sampler;
        vsg::ref_ptr<vsg::Data> data;
    };

} // namespace
>>>>>>> f8ad4348

using namespace vsgXchange;

class assimp::Implementation
{
public:
    Implementation();

    vsg::ref_ptr<vsg::Object> read(const vsg::Path& filename, vsg::ref_ptr<const vsg::Options> options = {}) const;
    vsg::ref_ptr<vsg::Object> read(std::istream& fin, vsg::ref_ptr<const vsg::Options> options = {}) const;
    vsg::ref_ptr<vsg::Object> read(const uint8_t* ptr, size_t size, vsg::ref_ptr<const vsg::Options> options = {}) const;

    const uint32_t _importFlags;
};

////////////////////////////////////////////////////////////////////////////////////////////////////////////////////////////
//
// assimp ReaderWriter fascade
//
assimp::assimp() :
    _implementation(new assimp::Implementation())
{
    vsg::debug("ASSIMP_VERSION_MAJOR ", ASSIMP_VERSION_MAJOR);
    vsg::debug("ASSIMP_VERSION_MINOR ", ASSIMP_VERSION_MINOR);
    vsg::debug("ASSIMP_VERSION_PATCH ", ASSIMP_VERSION_PATCH);
}
assimp::~assimp()
{
    delete _implementation;
}
vsg::ref_ptr<vsg::Object> assimp::read(const vsg::Path& filename, vsg::ref_ptr<const vsg::Options> options) const
{
    return _implementation->read(filename, options);
}

vsg::ref_ptr<vsg::Object> assimp::read(std::istream& fin, vsg::ref_ptr<const vsg::Options> options) const
{
    return _implementation->read(fin, options);
}

vsg::ref_ptr<vsg::Object> assimp::read(const uint8_t* ptr, size_t size, vsg::ref_ptr<const vsg::Options> options) const
{
    return _implementation->read(ptr, size, options);
}

bool assimp::getFeatures(Features& features) const
{
    std::string suported_extensions;
    Assimp::Importer importer;
    importer.GetExtensionList(suported_extensions);

    vsg::ReaderWriter::FeatureMask supported_features = static_cast<vsg::ReaderWriter::FeatureMask>(vsg::ReaderWriter::READ_FILENAME | vsg::ReaderWriter::READ_ISTREAM | vsg::ReaderWriter::READ_MEMORY);

    std::string::size_type start = 1; // skip *
    std::string::size_type semicolon = suported_extensions.find(';', start);
    while (semicolon != std::string::npos)
    {
        features.extensionFeatureMap[suported_extensions.substr(start, semicolon - start)] = supported_features;
        start = semicolon + 2;
        semicolon = suported_extensions.find(';', start);
    }
    features.extensionFeatureMap[suported_extensions.substr(start, std::string::npos)] = supported_features;

    // enumerate the supported vsg::Options::setValue(str, value) options
    features.optionNameTypeMap[assimp::generate_smooth_normals] = vsg::type_name<bool>();
    features.optionNameTypeMap[assimp::generate_sharp_normals] = vsg::type_name<bool>();
    features.optionNameTypeMap[assimp::crease_angle] = vsg::type_name<float>();
    features.optionNameTypeMap[assimp::two_sided] = vsg::type_name<bool>();
    features.optionNameTypeMap[assimp::discard_empty_nodes] = vsg::type_name<bool>();
<<<<<<< HEAD
    features.optionNameTypeMap[assimp::print_assimp] = vsg::type_name<int>();
=======
    features.optionNameTypeMap[assimp::external_textures] = vsg::type_name<bool>();
    features.optionNameTypeMap[assimp::external_texture_format] = vsg::type_name<TextureFormat>();
    features.optionNameTypeMap[assimp::sRGBTextures] = vsg::type_name<bool>();
>>>>>>> f8ad4348

    return true;
}

bool assimp::readOptions(vsg::Options& options, vsg::CommandLine& arguments) const
{
    bool result = arguments.readAndAssign<bool>(assimp::generate_smooth_normals, &options);
    result = arguments.readAndAssign<bool>(assimp::generate_sharp_normals, &options) || result;
    result = arguments.readAndAssign<float>(assimp::crease_angle, &options) || result;
    result = arguments.readAndAssign<bool>(assimp::two_sided, &options) || result;
    result = arguments.readAndAssign<bool>(assimp::discard_empty_nodes, &options) || result;
<<<<<<< HEAD
    result = arguments.readAndAssign<int>(assimp::print_assimp, &options) || result;
    return result;
}

=======
    result = arguments.readAndAssign<bool>(assimp::external_textures, &options) || result;
    result = arguments.readAndAssign<TextureFormat>(assimp::external_texture_format, &options) || result;
    result = arguments.readAndAssign<bool>(assimp::sRGBTextures, &options) || result;

    return result;
}

////////////////////////////////////////////////////////////////////////////////////////////////////////////////////////////
//
// assimp ReaderWriter SceneConverter
//
struct SceneConverter
{
    using CameraMap = std::map<std::string, vsg::ref_ptr<vsg::Camera>>;
    using LightMap = std::map<std::string, vsg::ref_ptr<vsg::Light>>;

    vsg::Path filename;

    vsg::ref_ptr<const vsg::Options> options;
    const aiScene* scene = nullptr;
    CameraMap cameraMap;
    LightMap lightMap;

    bool useViewDependentState = true;
    bool discardEmptyNodes = true;
    bool externalTextures = false;
    TextureFormat externalTextureFormat = TextureFormat::native;
    bool sRGBTextures = false;

    // TODO flatShadedShaderSet?
    vsg::ref_ptr<vsg::ShaderSet> pbrShaderSet;
    vsg::ref_ptr<vsg::ShaderSet> phongShaderSet;
    vsg::ref_ptr<vsg::SharedObjects> sharedObjects;
    vsg::ref_ptr<vsg::External> externalObjects;

    std::vector<vsg::ref_ptr<vsg::DescriptorConfigurator>> convertedMaterials;
    std::vector<vsg::ref_ptr<vsg::Node>> convertedMeshes;

    static vsg::vec3 convert(const aiVector3D& v) { return vsg::vec3(v[0], v[1], v[2]); }
    static vsg::dvec3 dconvert(const aiVector3D& v) { return vsg::dvec3(v[0], v[1], v[2]); }
    static vsg::vec3 convert(const aiColor3D& v) { return vsg::vec3(v[0], v[1], v[2]); }
    static vsg::vec4 convert(const aiColor4D& v) { return vsg::vec4(v[0], v[1], v[2], v[3]); }

    static bool getColor(const aiMaterial* material, const char *pKey, unsigned int type, unsigned int idx, vsg::vec3& value)
    {
        aiColor3D color;
        if (material->Get(pKey, type, idx, color) == AI_SUCCESS)
        {
            value = convert(color);
            return true;
        }
        return false;
    }
    static bool getColor(const aiMaterial* material, const char *pKey, unsigned int type, unsigned int idx, vsg::vec4& value)
    {
        aiColor4D color;
        if (material->Get(pKey, type, idx, color) == AI_SUCCESS)
        {
            value = convert(color);
            return true;
        }
        return false;
    }

    void processCameras();
    void processLights();

    vsg::ref_ptr<vsg::MatrixTransform> processCoordinateFrame(const vsg::Path& ext);

    VkSamplerAddressMode getWrapMode(aiTextureMapMode mode) const
    {
        switch (mode)
        {
        case aiTextureMapMode_Wrap: return VK_SAMPLER_ADDRESS_MODE_REPEAT;
        case aiTextureMapMode_Clamp: return VK_SAMPLER_ADDRESS_MODE_CLAMP_TO_EDGE;
        case aiTextureMapMode_Decal: return VK_SAMPLER_ADDRESS_MODE_CLAMP_TO_BORDER;
        case aiTextureMapMode_Mirror: return VK_SAMPLER_ADDRESS_MODE_MIRRORED_REPEAT;
        default: break;
        }
        return VK_SAMPLER_ADDRESS_MODE_REPEAT;
    }

    bool hasAlphaBlend(const aiMaterial* material) const
    {
        aiString alphaMode;
        float opacity = 1.0;
        if ((material->Get(AI_MATKEY_GLTF_ALPHAMODE, alphaMode) == AI_SUCCESS && alphaMode == aiString("BLEND")) || (material->Get(AI_MATKEY_OPACITY, opacity) == AI_SUCCESS && opacity < 1.0))
            return true;
        return false;
    }

    vsg::ref_ptr<vsg::ShaderSet> getOrCreatePbrShaderSet()
    {
        if (!pbrShaderSet)
        {
            pbrShaderSet = vsg::createPhysicsBasedRenderingShaderSet(options);
            if (sharedObjects) sharedObjects->share(pbrShaderSet);
        }
        return pbrShaderSet;
    }

    vsg::ref_ptr<vsg::ShaderSet> getOrCreatePhongShaderSet()
    {
        if (!phongShaderSet)
        {
            phongShaderSet = vsg::createPhongShaderSet(options);
            if (sharedObjects) sharedObjects->share(phongShaderSet);
        }
        return phongShaderSet;
    }

    SamplerData convertTexture(const aiMaterial& material, aiTextureType type) const;

    void convert(const aiMaterial* material, vsg::DescriptorConfigurator& convertedMaterial);

    vsg::ref_ptr<vsg::Data> createIndices(const aiMesh* mesh, unsigned int numIndicesPerFace, uint32_t numIndices);
    void convert(const aiMesh* mesh, vsg::ref_ptr<vsg::Node>& node);

    vsg::ref_ptr<vsg::Node> visit(const aiScene* in_scene, vsg::ref_ptr<const vsg::Options> in_options, const vsg::Path& ext);
    vsg::ref_ptr<vsg::Node> visit(const aiNode* node, int depth);
};

SamplerData SceneConverter::convertTexture(const aiMaterial& material, aiTextureType type) const
{
    aiString texPath;
    aiTextureMapMode wrapMode[]{aiTextureMapMode_Wrap, aiTextureMapMode_Wrap, aiTextureMapMode_Wrap};

    if (material.GetTexture(type, 0, &texPath, nullptr, nullptr, nullptr, nullptr, wrapMode) == AI_SUCCESS)
    {
        SamplerData samplerImage;
        vsg::Path externalTextureFilename;

        if (auto texture = scene->GetEmbeddedTexture(texPath.C_Str()))
        {
            // embedded texture has no width so must be invalid
            if (texture->mWidth == 0) return {};

            if (texture->mHeight == 0)
            {
                vsg::debug("filename = ", filename, " : Embedded compressed format texture->achFormatHint = ", texture->achFormatHint);

                // texture is a compressed format, defer to the VSG's vsg::read() to convert the block of data to vsg::Data image.
                auto imageOptions = vsg::Options::create(*options);
                imageOptions->extensionHint = vsg::Path(".") + texture->achFormatHint;
                samplerImage.data = vsg::read_cast<vsg::Data>(reinterpret_cast<const uint8_t*>(texture->pcData), texture->mWidth, imageOptions);

                // if no data assigned return null
                if (!samplerImage.data) return {};
            }
            else
            {
                vsg::debug("filename = ", filename, " : Embedded raw format texture->achFormatHint = ", texture->achFormatHint);

                // Vulkan doesn't support this format, we have to reorder it to RGBA
                auto image = vsg::ubvec4Array2D::create(texture->mWidth, texture->mHeight, vsg::Data::Properties{VK_FORMAT_R8G8B8A8_UNORM});
                auto src = texture->pcData;
                for(auto& dest_c : *image)
                {
                    auto& src_c = *(src++);
                    dest_c.r = src_c.r;
                    dest_c.g = src_c.g;
                    dest_c.b = src_c.b;
                    dest_c.a = src_c.a;
                }
                samplerImage.data = image;
            }
        }
        else
        {
            externalTextureFilename = vsg::findFile(texPath.C_Str(), options);
            if (samplerImage.data = vsg::read_cast<vsg::Data>(externalTextureFilename, options); !samplerImage.data.valid())
            {
                vsg::warn("Failed to load texture: ", externalTextureFilename, " texPath = ", texPath.C_Str());
                return {};
            }
        }

        if (sRGBTextures && (type == aiTextureType_DIFFUSE || type == aiTextureType_EMISSIVE))
        {
            switch (samplerImage.data->properties.format)
            {
            case VK_FORMAT_R8G8B8A8_UNORM:
                samplerImage.data->properties.format = VK_FORMAT_R8G8B8A8_SRGB;
                break;
            case VK_FORMAT_R8_UNORM:
                samplerImage.data->properties.format = VK_FORMAT_R8_SRGB;
                break;
            case VK_FORMAT_R8G8_UNORM:
                samplerImage.data->properties.format = VK_FORMAT_R8G8_SRGB;
                break;
            case VK_FORMAT_R8G8B8A8_SRGB:
            case VK_FORMAT_R8_SRGB:
            case VK_FORMAT_R8G8_SRGB:
                // Probably set by us already
                break;
            default:
                vsg::warn("Can't set format ", samplerImage.data->properties.format, "to sRGB.");
                break;
            }
        }
        samplerImage.sampler = vsg::Sampler::create();
        samplerImage.sampler->addressModeU = getWrapMode(wrapMode[0]);
        samplerImage.sampler->addressModeV = getWrapMode(wrapMode[1]);
        samplerImage.sampler->addressModeW = getWrapMode(wrapMode[2]);
        samplerImage.sampler->anisotropyEnable = VK_TRUE;
        samplerImage.sampler->maxAnisotropy = 16.0f;
        samplerImage.sampler->maxLod = samplerImage.data->properties.maxNumMipmaps;

        if (samplerImage.sampler->maxLod <= 1.0)
        {
            // Calculate maximum lod level
            auto maxDim = std::max(samplerImage.data->width(), samplerImage.data->height());
            samplerImage.sampler->maxLod = std::floor(std::log2f(static_cast<float>(maxDim)));
        }

        if (sharedObjects)
        {
            sharedObjects->share(samplerImage.data);
            sharedObjects->share(samplerImage.sampler);
        }

        if (externalTextures && externalObjects)
        {
            // calculate the texture filename
            switch (externalTextureFormat)
            {
            case TextureFormat::native:
                break;  // nothing to do
            case TextureFormat::vsgt:
                externalTextureFilename = vsg::removeExtension(externalTextureFilename).concat(".vsgt");
                break;
            case TextureFormat::vsgb:
                externalTextureFilename = vsg::removeExtension(externalTextureFilename).concat(".vsgb");
                break;
            }

            // actually write out the texture.. this need only be done once per texture!
            if (externalObjects->entries.count(externalTextureFilename) == 0)
            {
                switch (externalTextureFormat)
                {
                case TextureFormat::native:
                    break;  // nothing to do
                case TextureFormat::vsgt:
                    vsg::write(samplerImage.data, externalTextureFilename, options);
                    break;
                case TextureFormat::vsgb:
                    vsg::write(samplerImage.data, externalTextureFilename, options);
                    break;
                }

                externalObjects->add(externalTextureFilename, samplerImage.data);
            }
        }

        return samplerImage;
    }
    else
    {
        return {};
    }
}

void SceneConverter::convert(const aiMaterial* material, vsg::DescriptorConfigurator& convertedMaterial)
{
    auto& defines = convertedMaterial.defines;

    vsg::PbrMaterial pbr;
    bool hasPbrSpecularGlossiness = getColor(material, AI_MATKEY_COLOR_SPECULAR, pbr.specularFactor);

    convertedMaterial.blending = hasAlphaBlend(material);

    if ((options->getValue(assimp::two_sided, convertedMaterial.two_sided) || (material->Get(AI_MATKEY_TWOSIDED, convertedMaterial.two_sided) == AI_SUCCESS)) && convertedMaterial.two_sided)
    {
        defines.insert("VSG_TWO_SIDED_LIGHTING");
    }

    if (getColor(material, AI_MATKEY_BASE_COLOR, pbr.baseColorFactor) || hasPbrSpecularGlossiness)
    {
        // PBR path
        convertedMaterial.shaderSet = getOrCreatePbrShaderSet();

        if (convertedMaterial.blending)
            pbr.alphaMask = 0.0f;

        if (hasPbrSpecularGlossiness)
        {
            defines.insert("VSG_WORKFLOW_SPECGLOSS");
            getColor(material, AI_MATKEY_COLOR_DIFFUSE, pbr.diffuseFactor);

            if (material->Get(AI_MATKEY_GLOSSINESS_FACTOR, pbr.specularFactor.a) != AI_SUCCESS)
            {
                if (float shininess; material->Get(AI_MATKEY_SHININESS, shininess) == AI_SUCCESS)
                    pbr.specularFactor.a = shininess / 1000;
            }
        }
        else
        {
            material->Get(AI_MATKEY_METALLIC_FACTOR, pbr.metallicFactor);
            material->Get(AI_MATKEY_ROUGHNESS_FACTOR, pbr.roughnessFactor);
        }

        getColor(material, AI_MATKEY_COLOR_EMISSIVE, pbr.emissiveFactor);
        material->Get(AI_MATKEY_GLTF_ALPHACUTOFF, pbr.alphaMaskCutoff);

        aiString alphaMode;
        if (material->Get(AI_MATKEY_GLTF_ALPHAMODE, alphaMode) == AI_SUCCESS && alphaMode == aiString("OPAQUE"))
            pbr.alphaMaskCutoff = 0.0f;

        SamplerData samplerImage;
        // Note: in practice some of these textures may resolve to the same texture. For example,
        // the glTF spec says that ambient occlusion, roughness, and metallic values are mapped
        // respectively to red, green, and blue channels; the Blender glTF exporter can pack them
        // into one texture. It's not clear if anything should be done about that at the VSG level.
        if (samplerImage = convertTexture(*material, aiTextureType_DIFFUSE); samplerImage.data.valid())
        {
            convertedMaterial.assignTexture("diffuseMap", samplerImage.data, samplerImage.sampler);
        }
        if (samplerImage = convertTexture(*material, aiTextureType_EMISSIVE); samplerImage.data.valid())
        {
            convertedMaterial.assignTexture("emissiveMap", samplerImage.data, samplerImage.sampler);
        }

        if (samplerImage = convertTexture(*material, aiTextureType_LIGHTMAP); samplerImage.data.valid())
        {
            convertedMaterial.assignTexture("aoMap", samplerImage.data, samplerImage.sampler);
        }

        if (samplerImage = convertTexture(*material, aiTextureType_NORMALS); samplerImage.data.valid())
        {
            convertedMaterial.assignTexture("normalMap", samplerImage.data, samplerImage.sampler);
        }

        // map either aiTextureType_METALNESS or aiTextureType_UNKNOWN to metal roughness.
        if (samplerImage = convertTexture(*material, aiTextureType_METALNESS); samplerImage.data.valid())
        {
            convertedMaterial.assignTexture("mrMap", samplerImage.data, samplerImage.sampler);
        }
        else if (samplerImage = convertTexture(*material, aiTextureType_UNKNOWN); samplerImage.data.valid())
        {
            convertedMaterial.assignTexture("mrMap", samplerImage.data, samplerImage.sampler);
        }

        if (samplerImage = convertTexture(*material, aiTextureType_SPECULAR); samplerImage.data.valid())
        {
            convertedMaterial.assignTexture("specularMap", samplerImage.data, samplerImage.sampler);
        }

        convertedMaterial.assignDescriptor("material", vsg::PbrMaterialValue::create(pbr));
    }
    else
    {
        // Phong shading
        convertedMaterial.shaderSet = getOrCreatePhongShaderSet();

        vsg::PhongMaterial mat;

        if (convertedMaterial.blending)
            mat.alphaMask = 0.0f;

        material->Get(AI_MATKEY_GLTF_ALPHACUTOFF, mat.alphaMaskCutoff);
        getColor(material, AI_MATKEY_COLOR_AMBIENT, mat.ambient);
        const auto diffuseResult = getColor(material, AI_MATKEY_COLOR_DIFFUSE, mat.diffuse);
        const auto emissiveResult = getColor(material, AI_MATKEY_COLOR_EMISSIVE, mat.emissive);
        const auto specularResult = getColor(material, AI_MATKEY_COLOR_SPECULAR, mat.specular);

        aiShadingMode shadingModel = aiShadingMode_Phong;
        material->Get(AI_MATKEY_SHADING_MODEL, shadingModel);

        unsigned int maxValue = 1;
        float strength = 1.0f;
        if (aiGetMaterialFloatArray(material, AI_MATKEY_SHININESS, &mat.shininess, &maxValue) == AI_SUCCESS)
        {
            maxValue = 1;
            if (aiGetMaterialFloatArray(material, AI_MATKEY_SHININESS_STRENGTH, &strength, &maxValue) == AI_SUCCESS)
                mat.shininess *= strength;
        }
        else
        {
            mat.shininess = 0.0f;
            mat.specular.set(0.0f, 0.0f, 0.0f, 0.0f);
        }

        if (mat.shininess < 0.01f)
        {
            mat.shininess = 0.0f;
            mat.specular.set(0.0f, 0.0f, 0.0f, 0.0f);
        }

        SamplerData samplerImage;
        if (samplerImage = convertTexture(*material, aiTextureType_DIFFUSE); samplerImage.data.valid())
        {
            convertedMaterial.assignTexture("diffuseMap", samplerImage.data, samplerImage.sampler);

            if (diffuseResult != AI_SUCCESS)
                mat.diffuse.set(1.0f, 1.0f, 1.0f, 1.0f);
        }

        if (samplerImage = convertTexture(*material, aiTextureType_EMISSIVE); samplerImage.data.valid())
        {
            convertedMaterial.assignTexture("emissiveMap", samplerImage.data, samplerImage.sampler);

            if (emissiveResult != AI_SUCCESS)
                mat.emissive.set(1.0f, 1.0f, 1.0f, 1.0f);
        }

        if (samplerImage = convertTexture(*material, aiTextureType_LIGHTMAP); samplerImage.data.valid())
        {
            convertedMaterial.assignTexture("aoMap", samplerImage.data, samplerImage.sampler);
        }
        else if (samplerImage = convertTexture(*material, aiTextureType_AMBIENT); samplerImage.data.valid())
        {
            convertedMaterial.assignTexture("aoMap", samplerImage.data, samplerImage.sampler);
        }

        if (samplerImage = convertTexture(*material, aiTextureType_NORMALS); samplerImage.data.valid())
        {
            convertedMaterial.assignTexture("normalMap", samplerImage.data, samplerImage.sampler);
        }

        if (samplerImage = convertTexture(*material, aiTextureType_SPECULAR); samplerImage.data.valid())
        {
            // TODO phong shader doesn't have a specular texture map at present
            convertedMaterial.assignTexture("specularMap", samplerImage.data, samplerImage.sampler);

            if (specularResult != AI_SUCCESS)
                mat.specular.set(1.0f, 1.0f, 1.0f, 1.0f);
        }

        convertedMaterial.assignDescriptor("material", vsg::PhongMaterialValue::create(mat));
    }

    if (sharedObjects)
    {
        for(auto& ds : convertedMaterial.descriptorSets)
        {
            if (ds)
            {
                sharedObjects->share(ds->descriptors);
                sharedObjects->share(ds);
            }
        }
    }
}

vsg::ref_ptr<vsg::Data> SceneConverter::createIndices(const aiMesh* mesh, unsigned int numIndicesPerFace, uint32_t numIndices)
{
    if (mesh->mNumVertices > 16384)
    {
        auto indices = vsg::uintArray::create(numIndices);
        auto itr = indices->begin();
        for (unsigned int j = 0; j < mesh->mNumFaces; ++j)
        {
            const auto& face = mesh->mFaces[j];
            if (face.mNumIndices == numIndicesPerFace)
            {
                for (unsigned int i = 0; i < numIndicesPerFace; ++i) (*itr++) = static_cast<uint32_t>(face.mIndices[i]);
            }
        }
        return indices;
    }
    else
    {
        auto indices = vsg::ushortArray::create(numIndices);
        auto itr = indices->begin();
        for (unsigned int j = 0; j < mesh->mNumFaces; ++j)
        {
            const auto& face = mesh->mFaces[j];
            if (face.mNumIndices == numIndicesPerFace)
            {
                for (unsigned int i = 0; i < numIndicesPerFace; ++i) (*itr++) = static_cast<uint16_t>(face.mIndices[i]);
            }
        }
        return indices;
    }
}

void SceneConverter::convert(const aiMesh* mesh, vsg::ref_ptr<vsg::Node>& node)
{
    if (convertedMaterials.size() <= mesh->mMaterialIndex)
    {
        vsg::warn("Warning:  mesh (", mesh, ") mesh->mMaterialIndex = ", mesh->mMaterialIndex, " exceeds available materials.size()= ", convertedMaterials.size());
        return;
    }

    if (mesh->mNumVertices == 0 || mesh->mVertices == nullptr)
    {
        vsg::warn("Warning:  mesh (", mesh, ") no vertices data, mesh->mNumVertices = ", mesh->mNumVertices, " mesh->mVertices = ", mesh->mVertices);
        return;
    }

    if (mesh->mNumFaces == 0 || mesh->mFaces == nullptr)
    {
        vsg::warn("Warning:  mesh (", mesh, ") no mesh data, mesh->mNumFaces = ", mesh->mNumFaces);
        return;
    }

    std::string name = mesh->mName.C_Str();
    auto material = convertedMaterials[mesh->mMaterialIndex];

    // count the number of indices of each type
    uint32_t numTriangleIndices = 0;
    uint32_t numLineIndices = 0;
    uint32_t numPointIndices = 0;
    for (unsigned int j = 0; j < mesh->mNumFaces; ++j)
    {
        const auto& face = mesh->mFaces[j];
        if (face.mNumIndices == 3)
            numTriangleIndices += 3;
        else if (face.mNumIndices == 2)
            numLineIndices += 2;
        else if (face.mNumIndices == 1)
            numPointIndices += 1;
        else
        {
            vsg::warn("Warning: unsupported number of indices on face ", face.mNumIndices);
        }
    }

    int numPrimitiveTypes = 0;
    if (numTriangleIndices > 0) ++numPrimitiveTypes;
    if (numLineIndices > 0) ++numPrimitiveTypes;
    if (numPointIndices > 0) ++numPrimitiveTypes;

    if (numPrimitiveTypes > 1)
    {
        vsg::warn("Warning: more than one primitive type required, numTriangleIndices = ", numTriangleIndices, ", numLineIndices = ", numLineIndices, ", numPointIndices = ", numPointIndices);
    }

    unsigned int numIndicesPerFace = 0;
    uint32_t numIndices = 0;
    VkPrimitiveTopology topology{};
    if (numTriangleIndices > 0)
    {
        topology = VK_PRIMITIVE_TOPOLOGY_TRIANGLE_LIST;
        numIndicesPerFace = 3;
        numIndices = numTriangleIndices;
    }
    else if (numLineIndices > 0)
    {
        topology = VK_PRIMITIVE_TOPOLOGY_LINE_LIST;
        numIndicesPerFace = 2;
        numIndices = numLineIndices;
    }
    else if (numPointIndices > 0)
    {
        topology = VK_PRIMITIVE_TOPOLOGY_POINT_LIST;
        numIndicesPerFace = 1;
        numIndices = numPointIndices;
    }
    else
    {
        vsg::warn("Warning: no primitive indices ");
        return;
    }

    auto config = vsg::GraphicsPipelineConfigurator::create(material->shaderSet);
    config->descriptorConfigurator = material;
    if (options) config->assignInheritedState(options->inheritedState);

    auto indices = createIndices(mesh, numIndicesPerFace, numIndices);

    vsg::DataList vertexArrays;
    auto vertices = vsg::vec3Array::create(mesh->mNumVertices);
    std::memcpy(vertices->dataPointer(), mesh->mVertices, mesh->mNumVertices * 12);
    config->assignArray(vertexArrays, "vsg_Vertex", VK_VERTEX_INPUT_RATE_VERTEX, vertices);

    if (mesh->mNormals)
    {
        auto normals = vsg::vec3Array::create(mesh->mNumVertices);
        std::memcpy(normals->dataPointer(), mesh->mNormals, mesh->mNumVertices * 12);
        config->assignArray(vertexArrays, "vsg_Normal", VK_VERTEX_INPUT_RATE_VERTEX, normals);
    }
    else
    {
        auto normal = vsg::vec3Value::create(vsg::vec3(0.0f, 0.0f, 1.0f));
        config->assignArray(vertexArrays, "vsg_Normal", VK_VERTEX_INPUT_RATE_INSTANCE, normal);
    }

    if (mesh->mTextureCoords[0])
    {
        auto dest_texcoords = vsg::vec2Array::create(mesh->mNumVertices);
        auto src_texcoords = mesh->mTextureCoords[0];
        for (unsigned int i = 0; i < mesh->mNumVertices; ++i)
        {
            auto& tc = src_texcoords[i];
            dest_texcoords->at(i).set(tc[0], tc[1]);
        }
        config->assignArray(vertexArrays, "vsg_TexCoord0", VK_VERTEX_INPUT_RATE_VERTEX, dest_texcoords);
    }
    else
    {
        auto texcoord = vsg::vec2Value::create(vsg::vec2(0.0f, 0.0f));
        config->assignArray(vertexArrays, "vsg_TexCoord0", VK_VERTEX_INPUT_RATE_INSTANCE, texcoord);
    }

    if (mesh->mColors[0])
    {
        auto colors = vsg::vec4Array::create(mesh->mNumVertices);
        std::memcpy(colors->dataPointer(), mesh->mColors[0], mesh->mNumVertices * 16);
        config->assignArray(vertexArrays, "vsg_Color", VK_VERTEX_INPUT_RATE_VERTEX, colors);
    }
    else
    {
        auto colors = vsg::vec4Value::create(vsg::vec4(1.0f, 1.0f, 1.0f, 1.0f));
        config->assignArray(vertexArrays, "vsg_Color", VK_VERTEX_INPUT_RATE_INSTANCE, colors);
    }

    auto vid = vsg::VertexIndexDraw::create();
    vid->assignArrays(vertexArrays);
    vid->assignIndices(indices);
    vid->indexCount = static_cast<uint32_t>(indices->valueCount());
    vid->instanceCount = 1;
    if (!name.empty()) vid->setValue("name", name);

    // set the GraphicsPipelineStates to the required values.
    struct SetPipelineStates : public vsg::Visitor
    {
        VkPrimitiveTopology topology = VK_PRIMITIVE_TOPOLOGY_TRIANGLE_LIST;
        bool blending = false;
        bool two_sided = false;

        SetPipelineStates(VkPrimitiveTopology in_topology, bool in_blending, bool in_two_sided) : topology(in_topology), blending(in_blending), two_sided(in_two_sided) {}

        void apply(vsg::Object& object) { object.traverse(*this); }
        void apply(vsg::RasterizationState& rs) { if (two_sided) rs.cullMode = VK_CULL_MODE_NONE; }
        void apply(vsg::InputAssemblyState& ias) { ias.topology = topology; }
        void apply(vsg::ColorBlendState& cbs) { cbs.configureAttachments(blending); }
    } sps(topology, material->blending, material->two_sided);
    config->accept(sps);

    if (sharedObjects)
        sharedObjects->share(config, [](auto gpc) { gpc->init(); });
    else
        config->init();

    // create StateGroup as the root of the scene/command graph to hold the GraphicsPipeline, and binding of Descriptors to decorate the whole graph
    auto stateGroup = vsg::StateGroup::create();

    config->copyTo(stateGroup, sharedObjects);

    stateGroup->addChild(vid);

    if (material->blending)
    {
        vsg::ComputeBounds computeBounds;
        vid->accept(computeBounds);
        vsg::dvec3 center = (computeBounds.bounds.min + computeBounds.bounds.max) * 0.5;
        double radius = vsg::length(computeBounds.bounds.max - computeBounds.bounds.min) * 0.5;

        auto depthSorted = vsg::DepthSorted::create();
        depthSorted->binNumber = 10;
        depthSorted->bound.set(center[0], center[1], center[2], radius);
        depthSorted->child = stateGroup;

        node = depthSorted;
    }
    else
    {
        node = stateGroup;
    }
}

vsg::ref_ptr<vsg::Node> SceneConverter::visit(const aiScene* in_scene, vsg::ref_ptr<const vsg::Options> in_options, const vsg::Path& ext)
{
    scene = in_scene;
    options = in_options;
    discardEmptyNodes = vsg::value<bool>(true, assimp::discard_empty_nodes, options);
    externalTextures = vsg::value<bool>(false, assimp::external_textures, options);
    externalTextureFormat = vsg::value<TextureFormat>(TextureFormat::native, assimp::external_texture_format, options);
    sRGBTextures = vsg::value<bool>(false, assimp::sRGBTextures, options);

    std::string name = scene->mName.C_Str();

    if (options) sharedObjects = options->sharedObjects;
    if (!sharedObjects) sharedObjects = vsg::SharedObjects::create();
    if (externalTextures && !externalObjects) externalObjects = vsg::External::create();

    processCameras();
    processLights();

    // convert the materials
    convertedMaterials.resize(scene->mNumMaterials);
    for (unsigned int i = 0; i < scene->mNumMaterials; ++i)
    {
        convertedMaterials[i] = vsg::DescriptorConfigurator::create();
        convert(scene->mMaterials[i], *convertedMaterials[i]);
    }

    // convert the meshes
    convertedMeshes.resize(scene->mNumMeshes);
    for (unsigned int i = 0; i < scene->mNumMeshes; ++i)
    {
        convert(scene->mMeshes[i], convertedMeshes[i]);
    }

    auto vsg_scene = visit(scene->mRootNode, 0);
    if (!vsg_scene)
    {
        if (scene->mNumMeshes == 1)
        {
            vsg_scene = convertedMeshes[0];
        }
        else if (scene->mNumMeshes > 1)
        {
            auto group = vsg::Group::create();
            for (auto& node : convertedMeshes)
            {
                if (node) group->addChild(node);
            }
        }

        if (!vsg_scene) return {};
    }


    if (auto transform = processCoordinateFrame(ext))
    {
        transform->addChild(vsg_scene);
        if (!name.empty()) transform->setValue("name", name);

        // TODO check if subgraph requires culling
        // transform->subgraphRequiresLocalFrustum = false;

        return transform;
    }
    else
    {
        if (!name.empty()) vsg_scene->setValue("name", name);
        return vsg_scene;
    }
}

vsg::ref_ptr<vsg::Node> SceneConverter::visit(const aiNode* node, int depth)
{
    vsg::Group::Children children;

    std::string name = node->mName.C_Str();

    // assign any cameras
    if (auto camera_itr = cameraMap.find(name); camera_itr != cameraMap.end())
    {
        children.push_back(camera_itr->second);
    }

    // assign any lights
    if (auto light_itr = lightMap.find(name); light_itr != lightMap.end())
    {
        children.push_back(light_itr->second);
    }

    // assign the meshes
    for (unsigned int i = 0; i < node->mNumMeshes; ++i)
    {
        auto mesh_index = node->mMeshes[i];
        if (auto child = convertedMeshes[mesh_index])
        {
            children.push_back(child);
        }
    }

    // visit the children
    for (unsigned int i = 0; i < node->mNumChildren; ++i)
    {
        if (auto child = visit(node->mChildren[i], depth + 1))
        {
            children.push_back(child);
        }
    }

    if (children.empty() && discardEmptyNodes) return {};

    if (discardEmptyNodes && node->mTransformation.IsIdentity())
    {
        if (children.size() == 1 && name.empty()) return children[0];

        auto group = vsg::Group::create();
        group->children = children;
        if (!name.empty()) group->setValue("name", name);

        return group;
    }
    else
    {
        aiMatrix4x4 m = node->mTransformation;
        m.Transpose();

        auto transform = vsg::MatrixTransform::create(vsg::dmat4(vsg::mat4((float*)&m)));
        transform->children = children;
        if (!name.empty()) transform->setValue("name", name);

        // TODO check if subgraph requires culling
        //transform->subgraphRequiresLocalFrustum = false;

        return transform;
    }
}
void SceneConverter::processCameras()
{
    if (scene->mNumCameras > 0)
    {
        for (unsigned int li = 0; li < scene->mNumCameras; ++li)
        {
            auto* camera = scene->mCameras[li];
            auto vsg_camera = vsg::Camera::create();
            vsg_camera->name = camera->mName.C_Str();

            vsg_camera->viewMatrix = vsg::LookAt::create(
                vsg::dvec3(camera->mPosition[0], camera->mPosition[1], camera->mPosition[2]), // eye
                vsg::dvec3(camera->mLookAt[0], camera->mLookAt[1], camera->mLookAt[2]),       // center
                vsg::dvec3(camera->mUp[0], camera->mUp[1], camera->mUp[2])                    // up
            );

            double verticalFOV = vsg::degrees(atan(tan(static_cast<double>(camera->mHorizontalFOV) * 0.5) / camera->mAspect) * 2.0);
            vsg_camera->projectionMatrix = vsg::Perspective::create(verticalFOV, camera->mAspect, camera->mClipPlaneNear, camera->mClipPlaneFar);

            // the aiNodes in the scene with the same name as the camera will provide a place to add the camera, this is added in the node handling in the for loop below.
            cameraMap[vsg_camera->name] = vsg_camera;
        }
    }
}

void SceneConverter::processLights()
{
    if (scene->mNumLights > 0)
    {
        auto setColorAndIntensity = [&](const aiLight& light, vsg::Light& vsg_light) -> void
        {
            vsg_light.color = convert(light.mColorDiffuse);
            float maxValue = std::max(std::max(vsg_light.color.r, vsg_light.color.g),  vsg_light.color.b);
            if (maxValue > 0.0)
            {
                vsg_light.color /= maxValue;
                vsg_light.intensity = maxValue;
            }
            else
            {
                vsg_light.intensity = 0.0;
            }
        };

        for (unsigned int li = 0; li < scene->mNumLights; ++li)
        {
            auto* light = scene->mLights[li];
            switch (light->mType)
            {
            case (aiLightSource_UNDEFINED): {
                auto vsg_light = vsg::Light::create();
                setColorAndIntensity(*light, *vsg_light);
                vsg_light->name = light->mName.C_Str();
                vsg_light->setValue("light_type", "UNDEFINED");
                lightMap[vsg_light->name] = vsg_light;
                break;
            }
            case (aiLightSource_DIRECTIONAL): {
                auto vsg_light = vsg::DirectionalLight::create();
                setColorAndIntensity(*light, *vsg_light);
                vsg_light->name = light->mName.C_Str();
                vsg_light->direction = dconvert(light->mDirection);
                lightMap[vsg_light->name] = vsg_light;
                break;
            }
            case (aiLightSource_POINT): {
                auto vsg_light = vsg::PointLight::create();
                setColorAndIntensity(*light, *vsg_light);
                vsg_light->name = light->mName.C_Str();
                vsg_light->position = dconvert(light->mDirection);
                lightMap[vsg_light->name] = vsg_light;
                break;
            }
            case (aiLightSource_SPOT): {
                auto vsg_light = vsg::SpotLight::create();
                setColorAndIntensity(*light, *vsg_light);
                vsg_light->name = light->mName.C_Str();
                vsg_light->position = dconvert(light->mDirection);
                vsg_light->direction = dconvert(light->mDirection);
                vsg_light->innerAngle = light->mAngleInnerCone;
                vsg_light->outerAngle = light->mAngleOuterCone;
                lightMap[vsg_light->name] = vsg_light;
                break;
            }
            case (aiLightSource_AMBIENT): {
                auto vsg_light = vsg::AmbientLight::create();
                setColorAndIntensity(*light, *vsg_light);
                vsg_light->name = light->mName.C_Str();
                lightMap[vsg_light->name] = vsg_light;
                break;
            }
            case (aiLightSource_AREA): {
                auto vsg_light = vsg::Light::create();
                setColorAndIntensity(*light, *vsg_light);
                vsg_light->name = light->mName.C_Str();
                vsg_light->setValue("light_type", "AREA");
                lightMap[vsg_light->name] = vsg_light;
                break;
            }
            default:
                break;
            }
        }
    }
}

vsg::ref_ptr<vsg::MatrixTransform> SceneConverter::processCoordinateFrame(const vsg::Path& ext)
{
    vsg::CoordinateConvention source_coordinateConvention = vsg::CoordinateConvention::Y_UP;

    if (auto itr = options->formatCoordinateConventions.find(ext); itr != options->formatCoordinateConventions.end())
    {
        source_coordinateConvention = itr->second;
    }

    if (scene->mMetaData)
    {
        int upAxis = 1;
        if (scene->mMetaData->Get("UpAxis", upAxis) == AI_SUCCESS)
        {
            if (upAxis == 0)
                source_coordinateConvention = vsg::CoordinateConvention::X_UP;
            else if (upAxis == 1)
                source_coordinateConvention = vsg::CoordinateConvention::Y_UP;
            else
                source_coordinateConvention = vsg::CoordinateConvention::Z_UP;

            // unclear on how to interpret the UpAxisSign so will leave it unused for now.
            // int upAxisSign = 1;
            // scene->mMetaData->Get("UpAxisSign", upAxisSign);
        }
    }

    vsg::dmat4 matrix;
    if (vsg::transform(source_coordinateConvention, options->sceneCoordinateConvention, matrix))
    {
        return vsg::MatrixTransform::create(matrix);
    }
    else
    {
        return {};
    }
}
>>>>>>> f8ad4348

////////////////////////////////////////////////////////////////////////////////////////////////////////////////////////////
//
// assimp ReaderWriter implementation
//
assimp::Implementation::Implementation() :
    _importFlags{aiProcess_Triangulate | aiProcess_FlipUVs | aiProcess_OptimizeMeshes | aiProcess_SortByPType | aiProcess_ImproveCacheLocality | aiProcess_GenUVCoords | aiProcess_PopulateArmatureData}
{
}

vsg::ref_ptr<vsg::Object> assimp::Implementation::read(const vsg::Path& filename, vsg::ref_ptr<const vsg::Options> options) const
{
    Assimp::Importer importer;
    vsg::Path ext = (options && options->extensionHint) ? options->extensionHint : vsg::lowerCaseFileExtension(filename);

    if (importer.IsExtensionSupported(ext.string()))
    {
        vsg::Path filenameToUse = vsg::findFile(filename, options);
        if (!filenameToUse) return {};

        uint32_t flags = _importFlags;
        if (vsg::value<bool>(false, assimp::generate_smooth_normals, options))
        {
            importer.SetPropertyFloat(AI_CONFIG_PP_CT_MAX_SMOOTHING_ANGLE, vsg::value<float>(80.0f, assimp::crease_angle, options));
            flags |= aiProcess_GenSmoothNormals;
        }
        else if (vsg::value<bool>(false, assimp::generate_sharp_normals, options))
        {
            flags |= aiProcess_GenNormals;
        }

        if (auto scene = importer.ReadFile(filenameToUse.string(), flags); scene)
        {
            auto opt = vsg::Options::create(*options);
            opt->paths.insert(opt->paths.begin(), vsg::filePath(filenameToUse));

            SceneConverter converter;
            converter.filename = filename;

            auto root = converter.visit(scene, opt, ext);
            if (root)
            {
                if (converter.externalTextures && converter.externalObjects && !converter.externalObjects->entries.empty())
                    root->setObject("external", converter.externalObjects);
            }

            return root;
        }
        else
        {
            vsg::warn("Failed to load file: ", filename, '\n', importer.GetErrorString());
        }
    }

#if 0
    // Testing the stream support
    std::ifstream file(filename, std::ios::binary);
    auto opt = vsg::Options::create(*options);
    opt->paths.push_back(vsg::filePath(filename));
    opt->extensionHint = vsg::lowerCaseFileExtension(filename);

    return vsg::read(file, opt);
#endif

    return {};
}

vsg::ref_ptr<vsg::Object> assimp::Implementation::read(std::istream& fin, vsg::ref_ptr<const vsg::Options> options) const
{
    if (!options || !options->extensionHint) return {};

    Assimp::Importer importer;
    if (importer.IsExtensionSupported(options->extensionHint.string()))
    {
        std::string buffer(1 << 16, 0); // 64kB
        std::string input;

        while (!fin.eof())
        {
            fin.read(&buffer[0], buffer.size());
            const auto bytes_readed = fin.gcount();
            input.append(&buffer[0], bytes_readed);
        }

        if (auto scene = importer.ReadFileFromMemory(input.data(), input.size(), _importFlags); scene)
        {
            SceneConverter converter;
            return converter.visit(scene, options, options->extensionHint);
        }
        else
        {
            vsg::warn("Failed to load file from stream: ", importer.GetErrorString());
        }
    }

    return {};
}

vsg::ref_ptr<vsg::Object> assimp::Implementation::read(const uint8_t* ptr, size_t size, vsg::ref_ptr<const vsg::Options> options) const
{
    if (!options || !options->extensionHint) return {};

    Assimp::Importer importer;
    if (importer.IsExtensionSupported(options->extensionHint.string()))
    {
        if (auto scene = importer.ReadFileFromMemory(ptr, size, _importFlags); scene)
        {
            SceneConverter converter;
            return converter.visit(scene, options, options->extensionHint);
        }
        else
        {
            vsg::warn("Failed to load file from memory: ", importer.GetErrorString());
        }
    }
    return {};
}<|MERGE_RESOLUTION|>--- conflicted
+++ resolved
@@ -12,71 +12,7 @@
 
 #include <vsgXchange/models.h>
 
-<<<<<<< HEAD
 #include "SceneConverter.h"
-=======
-#include <cmath>
-#include <sstream>
-#include <stack>
-
-enum class TextureFormat
-{
-    native,
-    vsgt,
-    vsgb
-};
-
-// this needs to be defined before 'vsg/commandline.h' has been included
-std::istream& operator>> (std::istream& is, TextureFormat& textureFormat)
-{
-    std::string value;
-    is >> value;
-
-    if (value == "native")
-        textureFormat = TextureFormat::native;
-    else if (value == "vsgb")
-        textureFormat = TextureFormat::vsgb;
-    else if ((value == "vsgt")||(value == "vsga"))
-        textureFormat = TextureFormat::vsgt;
-    else
-        textureFormat = TextureFormat::native;
-
-    return is;
-}
-
-#include <vsg/all.h>
-
-#include <assimp/Importer.hpp>
-#include <assimp/postprocess.h>
-#include <assimp/scene.h>
-
-#if (ASSIMP_VERSION_MAJOR == 5 && ASSIMP_VERSION_MINOR == 0)
-#    include <assimp/pbrmaterial.h>
-#    define AI_MATKEY_BASE_COLOR AI_MATKEY_GLTF_PBRMETALLICROUGHNESS_BASE_COLOR_FACTOR
-#    define AI_MATKEY_GLOSSINESS_FACTOR AI_MATKEY_GLTF_PBRSPECULARGLOSSINESS_GLOSSINESS_FACTOR
-#    define AI_MATKEY_METALLIC_FACTOR AI_MATKEY_GLTF_PBRMETALLICROUGHNESS_METALLIC_FACTOR
-#    define AI_MATKEY_ROUGHNESS_FACTOR AI_MATKEY_GLTF_PBRMETALLICROUGHNESS_ROUGHNESS_FACTOR
-#else
-#    include <assimp/material.h>
-
-#    if (ASSIMP_VERSION_MAJOR == 5 && ASSIMP_VERSION_MINOR == 1 && ASSIMP_VERSION_PATCH == 0)
-#        define AI_MATKEY_GLTF_ALPHACUTOFF "$mat.gltf.alphaCutoff", 0, 0
-#        define AI_MATKEY_GLTF_ALPHAMODE "$mat.gltf.alphaMode", 0, 0
-#    else
-#        include <assimp/GltfMaterial.h>
-#    endif
-#endif
-
-namespace
-{
-    struct SamplerData
-    {
-        vsg::ref_ptr<vsg::Sampler> sampler;
-        vsg::ref_ptr<vsg::Data> data;
-    };
-
-} // namespace
->>>>>>> f8ad4348
 
 using namespace vsgXchange;
 
@@ -146,13 +82,10 @@
     features.optionNameTypeMap[assimp::crease_angle] = vsg::type_name<float>();
     features.optionNameTypeMap[assimp::two_sided] = vsg::type_name<bool>();
     features.optionNameTypeMap[assimp::discard_empty_nodes] = vsg::type_name<bool>();
-<<<<<<< HEAD
     features.optionNameTypeMap[assimp::print_assimp] = vsg::type_name<int>();
-=======
     features.optionNameTypeMap[assimp::external_textures] = vsg::type_name<bool>();
     features.optionNameTypeMap[assimp::external_texture_format] = vsg::type_name<TextureFormat>();
     features.optionNameTypeMap[assimp::sRGBTextures] = vsg::type_name<bool>();
->>>>>>> f8ad4348
 
     return true;
 }
@@ -164,12 +97,7 @@
     result = arguments.readAndAssign<float>(assimp::crease_angle, &options) || result;
     result = arguments.readAndAssign<bool>(assimp::two_sided, &options) || result;
     result = arguments.readAndAssign<bool>(assimp::discard_empty_nodes, &options) || result;
-<<<<<<< HEAD
     result = arguments.readAndAssign<int>(assimp::print_assimp, &options) || result;
-    return result;
-}
-
-=======
     result = arguments.readAndAssign<bool>(assimp::external_textures, &options) || result;
     result = arguments.readAndAssign<TextureFormat>(assimp::external_texture_format, &options) || result;
     result = arguments.readAndAssign<bool>(assimp::sRGBTextures, &options) || result;
@@ -179,941 +107,6 @@
 
 ////////////////////////////////////////////////////////////////////////////////////////////////////////////////////////////
 //
-// assimp ReaderWriter SceneConverter
-//
-struct SceneConverter
-{
-    using CameraMap = std::map<std::string, vsg::ref_ptr<vsg::Camera>>;
-    using LightMap = std::map<std::string, vsg::ref_ptr<vsg::Light>>;
-
-    vsg::Path filename;
-
-    vsg::ref_ptr<const vsg::Options> options;
-    const aiScene* scene = nullptr;
-    CameraMap cameraMap;
-    LightMap lightMap;
-
-    bool useViewDependentState = true;
-    bool discardEmptyNodes = true;
-    bool externalTextures = false;
-    TextureFormat externalTextureFormat = TextureFormat::native;
-    bool sRGBTextures = false;
-
-    // TODO flatShadedShaderSet?
-    vsg::ref_ptr<vsg::ShaderSet> pbrShaderSet;
-    vsg::ref_ptr<vsg::ShaderSet> phongShaderSet;
-    vsg::ref_ptr<vsg::SharedObjects> sharedObjects;
-    vsg::ref_ptr<vsg::External> externalObjects;
-
-    std::vector<vsg::ref_ptr<vsg::DescriptorConfigurator>> convertedMaterials;
-    std::vector<vsg::ref_ptr<vsg::Node>> convertedMeshes;
-
-    static vsg::vec3 convert(const aiVector3D& v) { return vsg::vec3(v[0], v[1], v[2]); }
-    static vsg::dvec3 dconvert(const aiVector3D& v) { return vsg::dvec3(v[0], v[1], v[2]); }
-    static vsg::vec3 convert(const aiColor3D& v) { return vsg::vec3(v[0], v[1], v[2]); }
-    static vsg::vec4 convert(const aiColor4D& v) { return vsg::vec4(v[0], v[1], v[2], v[3]); }
-
-    static bool getColor(const aiMaterial* material, const char *pKey, unsigned int type, unsigned int idx, vsg::vec3& value)
-    {
-        aiColor3D color;
-        if (material->Get(pKey, type, idx, color) == AI_SUCCESS)
-        {
-            value = convert(color);
-            return true;
-        }
-        return false;
-    }
-    static bool getColor(const aiMaterial* material, const char *pKey, unsigned int type, unsigned int idx, vsg::vec4& value)
-    {
-        aiColor4D color;
-        if (material->Get(pKey, type, idx, color) == AI_SUCCESS)
-        {
-            value = convert(color);
-            return true;
-        }
-        return false;
-    }
-
-    void processCameras();
-    void processLights();
-
-    vsg::ref_ptr<vsg::MatrixTransform> processCoordinateFrame(const vsg::Path& ext);
-
-    VkSamplerAddressMode getWrapMode(aiTextureMapMode mode) const
-    {
-        switch (mode)
-        {
-        case aiTextureMapMode_Wrap: return VK_SAMPLER_ADDRESS_MODE_REPEAT;
-        case aiTextureMapMode_Clamp: return VK_SAMPLER_ADDRESS_MODE_CLAMP_TO_EDGE;
-        case aiTextureMapMode_Decal: return VK_SAMPLER_ADDRESS_MODE_CLAMP_TO_BORDER;
-        case aiTextureMapMode_Mirror: return VK_SAMPLER_ADDRESS_MODE_MIRRORED_REPEAT;
-        default: break;
-        }
-        return VK_SAMPLER_ADDRESS_MODE_REPEAT;
-    }
-
-    bool hasAlphaBlend(const aiMaterial* material) const
-    {
-        aiString alphaMode;
-        float opacity = 1.0;
-        if ((material->Get(AI_MATKEY_GLTF_ALPHAMODE, alphaMode) == AI_SUCCESS && alphaMode == aiString("BLEND")) || (material->Get(AI_MATKEY_OPACITY, opacity) == AI_SUCCESS && opacity < 1.0))
-            return true;
-        return false;
-    }
-
-    vsg::ref_ptr<vsg::ShaderSet> getOrCreatePbrShaderSet()
-    {
-        if (!pbrShaderSet)
-        {
-            pbrShaderSet = vsg::createPhysicsBasedRenderingShaderSet(options);
-            if (sharedObjects) sharedObjects->share(pbrShaderSet);
-        }
-        return pbrShaderSet;
-    }
-
-    vsg::ref_ptr<vsg::ShaderSet> getOrCreatePhongShaderSet()
-    {
-        if (!phongShaderSet)
-        {
-            phongShaderSet = vsg::createPhongShaderSet(options);
-            if (sharedObjects) sharedObjects->share(phongShaderSet);
-        }
-        return phongShaderSet;
-    }
-
-    SamplerData convertTexture(const aiMaterial& material, aiTextureType type) const;
-
-    void convert(const aiMaterial* material, vsg::DescriptorConfigurator& convertedMaterial);
-
-    vsg::ref_ptr<vsg::Data> createIndices(const aiMesh* mesh, unsigned int numIndicesPerFace, uint32_t numIndices);
-    void convert(const aiMesh* mesh, vsg::ref_ptr<vsg::Node>& node);
-
-    vsg::ref_ptr<vsg::Node> visit(const aiScene* in_scene, vsg::ref_ptr<const vsg::Options> in_options, const vsg::Path& ext);
-    vsg::ref_ptr<vsg::Node> visit(const aiNode* node, int depth);
-};
-
-SamplerData SceneConverter::convertTexture(const aiMaterial& material, aiTextureType type) const
-{
-    aiString texPath;
-    aiTextureMapMode wrapMode[]{aiTextureMapMode_Wrap, aiTextureMapMode_Wrap, aiTextureMapMode_Wrap};
-
-    if (material.GetTexture(type, 0, &texPath, nullptr, nullptr, nullptr, nullptr, wrapMode) == AI_SUCCESS)
-    {
-        SamplerData samplerImage;
-        vsg::Path externalTextureFilename;
-
-        if (auto texture = scene->GetEmbeddedTexture(texPath.C_Str()))
-        {
-            // embedded texture has no width so must be invalid
-            if (texture->mWidth == 0) return {};
-
-            if (texture->mHeight == 0)
-            {
-                vsg::debug("filename = ", filename, " : Embedded compressed format texture->achFormatHint = ", texture->achFormatHint);
-
-                // texture is a compressed format, defer to the VSG's vsg::read() to convert the block of data to vsg::Data image.
-                auto imageOptions = vsg::Options::create(*options);
-                imageOptions->extensionHint = vsg::Path(".") + texture->achFormatHint;
-                samplerImage.data = vsg::read_cast<vsg::Data>(reinterpret_cast<const uint8_t*>(texture->pcData), texture->mWidth, imageOptions);
-
-                // if no data assigned return null
-                if (!samplerImage.data) return {};
-            }
-            else
-            {
-                vsg::debug("filename = ", filename, " : Embedded raw format texture->achFormatHint = ", texture->achFormatHint);
-
-                // Vulkan doesn't support this format, we have to reorder it to RGBA
-                auto image = vsg::ubvec4Array2D::create(texture->mWidth, texture->mHeight, vsg::Data::Properties{VK_FORMAT_R8G8B8A8_UNORM});
-                auto src = texture->pcData;
-                for(auto& dest_c : *image)
-                {
-                    auto& src_c = *(src++);
-                    dest_c.r = src_c.r;
-                    dest_c.g = src_c.g;
-                    dest_c.b = src_c.b;
-                    dest_c.a = src_c.a;
-                }
-                samplerImage.data = image;
-            }
-        }
-        else
-        {
-            externalTextureFilename = vsg::findFile(texPath.C_Str(), options);
-            if (samplerImage.data = vsg::read_cast<vsg::Data>(externalTextureFilename, options); !samplerImage.data.valid())
-            {
-                vsg::warn("Failed to load texture: ", externalTextureFilename, " texPath = ", texPath.C_Str());
-                return {};
-            }
-        }
-
-        if (sRGBTextures && (type == aiTextureType_DIFFUSE || type == aiTextureType_EMISSIVE))
-        {
-            switch (samplerImage.data->properties.format)
-            {
-            case VK_FORMAT_R8G8B8A8_UNORM:
-                samplerImage.data->properties.format = VK_FORMAT_R8G8B8A8_SRGB;
-                break;
-            case VK_FORMAT_R8_UNORM:
-                samplerImage.data->properties.format = VK_FORMAT_R8_SRGB;
-                break;
-            case VK_FORMAT_R8G8_UNORM:
-                samplerImage.data->properties.format = VK_FORMAT_R8G8_SRGB;
-                break;
-            case VK_FORMAT_R8G8B8A8_SRGB:
-            case VK_FORMAT_R8_SRGB:
-            case VK_FORMAT_R8G8_SRGB:
-                // Probably set by us already
-                break;
-            default:
-                vsg::warn("Can't set format ", samplerImage.data->properties.format, "to sRGB.");
-                break;
-            }
-        }
-        samplerImage.sampler = vsg::Sampler::create();
-        samplerImage.sampler->addressModeU = getWrapMode(wrapMode[0]);
-        samplerImage.sampler->addressModeV = getWrapMode(wrapMode[1]);
-        samplerImage.sampler->addressModeW = getWrapMode(wrapMode[2]);
-        samplerImage.sampler->anisotropyEnable = VK_TRUE;
-        samplerImage.sampler->maxAnisotropy = 16.0f;
-        samplerImage.sampler->maxLod = samplerImage.data->properties.maxNumMipmaps;
-
-        if (samplerImage.sampler->maxLod <= 1.0)
-        {
-            // Calculate maximum lod level
-            auto maxDim = std::max(samplerImage.data->width(), samplerImage.data->height());
-            samplerImage.sampler->maxLod = std::floor(std::log2f(static_cast<float>(maxDim)));
-        }
-
-        if (sharedObjects)
-        {
-            sharedObjects->share(samplerImage.data);
-            sharedObjects->share(samplerImage.sampler);
-        }
-
-        if (externalTextures && externalObjects)
-        {
-            // calculate the texture filename
-            switch (externalTextureFormat)
-            {
-            case TextureFormat::native:
-                break;  // nothing to do
-            case TextureFormat::vsgt:
-                externalTextureFilename = vsg::removeExtension(externalTextureFilename).concat(".vsgt");
-                break;
-            case TextureFormat::vsgb:
-                externalTextureFilename = vsg::removeExtension(externalTextureFilename).concat(".vsgb");
-                break;
-            }
-
-            // actually write out the texture.. this need only be done once per texture!
-            if (externalObjects->entries.count(externalTextureFilename) == 0)
-            {
-                switch (externalTextureFormat)
-                {
-                case TextureFormat::native:
-                    break;  // nothing to do
-                case TextureFormat::vsgt:
-                    vsg::write(samplerImage.data, externalTextureFilename, options);
-                    break;
-                case TextureFormat::vsgb:
-                    vsg::write(samplerImage.data, externalTextureFilename, options);
-                    break;
-                }
-
-                externalObjects->add(externalTextureFilename, samplerImage.data);
-            }
-        }
-
-        return samplerImage;
-    }
-    else
-    {
-        return {};
-    }
-}
-
-void SceneConverter::convert(const aiMaterial* material, vsg::DescriptorConfigurator& convertedMaterial)
-{
-    auto& defines = convertedMaterial.defines;
-
-    vsg::PbrMaterial pbr;
-    bool hasPbrSpecularGlossiness = getColor(material, AI_MATKEY_COLOR_SPECULAR, pbr.specularFactor);
-
-    convertedMaterial.blending = hasAlphaBlend(material);
-
-    if ((options->getValue(assimp::two_sided, convertedMaterial.two_sided) || (material->Get(AI_MATKEY_TWOSIDED, convertedMaterial.two_sided) == AI_SUCCESS)) && convertedMaterial.two_sided)
-    {
-        defines.insert("VSG_TWO_SIDED_LIGHTING");
-    }
-
-    if (getColor(material, AI_MATKEY_BASE_COLOR, pbr.baseColorFactor) || hasPbrSpecularGlossiness)
-    {
-        // PBR path
-        convertedMaterial.shaderSet = getOrCreatePbrShaderSet();
-
-        if (convertedMaterial.blending)
-            pbr.alphaMask = 0.0f;
-
-        if (hasPbrSpecularGlossiness)
-        {
-            defines.insert("VSG_WORKFLOW_SPECGLOSS");
-            getColor(material, AI_MATKEY_COLOR_DIFFUSE, pbr.diffuseFactor);
-
-            if (material->Get(AI_MATKEY_GLOSSINESS_FACTOR, pbr.specularFactor.a) != AI_SUCCESS)
-            {
-                if (float shininess; material->Get(AI_MATKEY_SHININESS, shininess) == AI_SUCCESS)
-                    pbr.specularFactor.a = shininess / 1000;
-            }
-        }
-        else
-        {
-            material->Get(AI_MATKEY_METALLIC_FACTOR, pbr.metallicFactor);
-            material->Get(AI_MATKEY_ROUGHNESS_FACTOR, pbr.roughnessFactor);
-        }
-
-        getColor(material, AI_MATKEY_COLOR_EMISSIVE, pbr.emissiveFactor);
-        material->Get(AI_MATKEY_GLTF_ALPHACUTOFF, pbr.alphaMaskCutoff);
-
-        aiString alphaMode;
-        if (material->Get(AI_MATKEY_GLTF_ALPHAMODE, alphaMode) == AI_SUCCESS && alphaMode == aiString("OPAQUE"))
-            pbr.alphaMaskCutoff = 0.0f;
-
-        SamplerData samplerImage;
-        // Note: in practice some of these textures may resolve to the same texture. For example,
-        // the glTF spec says that ambient occlusion, roughness, and metallic values are mapped
-        // respectively to red, green, and blue channels; the Blender glTF exporter can pack them
-        // into one texture. It's not clear if anything should be done about that at the VSG level.
-        if (samplerImage = convertTexture(*material, aiTextureType_DIFFUSE); samplerImage.data.valid())
-        {
-            convertedMaterial.assignTexture("diffuseMap", samplerImage.data, samplerImage.sampler);
-        }
-        if (samplerImage = convertTexture(*material, aiTextureType_EMISSIVE); samplerImage.data.valid())
-        {
-            convertedMaterial.assignTexture("emissiveMap", samplerImage.data, samplerImage.sampler);
-        }
-
-        if (samplerImage = convertTexture(*material, aiTextureType_LIGHTMAP); samplerImage.data.valid())
-        {
-            convertedMaterial.assignTexture("aoMap", samplerImage.data, samplerImage.sampler);
-        }
-
-        if (samplerImage = convertTexture(*material, aiTextureType_NORMALS); samplerImage.data.valid())
-        {
-            convertedMaterial.assignTexture("normalMap", samplerImage.data, samplerImage.sampler);
-        }
-
-        // map either aiTextureType_METALNESS or aiTextureType_UNKNOWN to metal roughness.
-        if (samplerImage = convertTexture(*material, aiTextureType_METALNESS); samplerImage.data.valid())
-        {
-            convertedMaterial.assignTexture("mrMap", samplerImage.data, samplerImage.sampler);
-        }
-        else if (samplerImage = convertTexture(*material, aiTextureType_UNKNOWN); samplerImage.data.valid())
-        {
-            convertedMaterial.assignTexture("mrMap", samplerImage.data, samplerImage.sampler);
-        }
-
-        if (samplerImage = convertTexture(*material, aiTextureType_SPECULAR); samplerImage.data.valid())
-        {
-            convertedMaterial.assignTexture("specularMap", samplerImage.data, samplerImage.sampler);
-        }
-
-        convertedMaterial.assignDescriptor("material", vsg::PbrMaterialValue::create(pbr));
-    }
-    else
-    {
-        // Phong shading
-        convertedMaterial.shaderSet = getOrCreatePhongShaderSet();
-
-        vsg::PhongMaterial mat;
-
-        if (convertedMaterial.blending)
-            mat.alphaMask = 0.0f;
-
-        material->Get(AI_MATKEY_GLTF_ALPHACUTOFF, mat.alphaMaskCutoff);
-        getColor(material, AI_MATKEY_COLOR_AMBIENT, mat.ambient);
-        const auto diffuseResult = getColor(material, AI_MATKEY_COLOR_DIFFUSE, mat.diffuse);
-        const auto emissiveResult = getColor(material, AI_MATKEY_COLOR_EMISSIVE, mat.emissive);
-        const auto specularResult = getColor(material, AI_MATKEY_COLOR_SPECULAR, mat.specular);
-
-        aiShadingMode shadingModel = aiShadingMode_Phong;
-        material->Get(AI_MATKEY_SHADING_MODEL, shadingModel);
-
-        unsigned int maxValue = 1;
-        float strength = 1.0f;
-        if (aiGetMaterialFloatArray(material, AI_MATKEY_SHININESS, &mat.shininess, &maxValue) == AI_SUCCESS)
-        {
-            maxValue = 1;
-            if (aiGetMaterialFloatArray(material, AI_MATKEY_SHININESS_STRENGTH, &strength, &maxValue) == AI_SUCCESS)
-                mat.shininess *= strength;
-        }
-        else
-        {
-            mat.shininess = 0.0f;
-            mat.specular.set(0.0f, 0.0f, 0.0f, 0.0f);
-        }
-
-        if (mat.shininess < 0.01f)
-        {
-            mat.shininess = 0.0f;
-            mat.specular.set(0.0f, 0.0f, 0.0f, 0.0f);
-        }
-
-        SamplerData samplerImage;
-        if (samplerImage = convertTexture(*material, aiTextureType_DIFFUSE); samplerImage.data.valid())
-        {
-            convertedMaterial.assignTexture("diffuseMap", samplerImage.data, samplerImage.sampler);
-
-            if (diffuseResult != AI_SUCCESS)
-                mat.diffuse.set(1.0f, 1.0f, 1.0f, 1.0f);
-        }
-
-        if (samplerImage = convertTexture(*material, aiTextureType_EMISSIVE); samplerImage.data.valid())
-        {
-            convertedMaterial.assignTexture("emissiveMap", samplerImage.data, samplerImage.sampler);
-
-            if (emissiveResult != AI_SUCCESS)
-                mat.emissive.set(1.0f, 1.0f, 1.0f, 1.0f);
-        }
-
-        if (samplerImage = convertTexture(*material, aiTextureType_LIGHTMAP); samplerImage.data.valid())
-        {
-            convertedMaterial.assignTexture("aoMap", samplerImage.data, samplerImage.sampler);
-        }
-        else if (samplerImage = convertTexture(*material, aiTextureType_AMBIENT); samplerImage.data.valid())
-        {
-            convertedMaterial.assignTexture("aoMap", samplerImage.data, samplerImage.sampler);
-        }
-
-        if (samplerImage = convertTexture(*material, aiTextureType_NORMALS); samplerImage.data.valid())
-        {
-            convertedMaterial.assignTexture("normalMap", samplerImage.data, samplerImage.sampler);
-        }
-
-        if (samplerImage = convertTexture(*material, aiTextureType_SPECULAR); samplerImage.data.valid())
-        {
-            // TODO phong shader doesn't have a specular texture map at present
-            convertedMaterial.assignTexture("specularMap", samplerImage.data, samplerImage.sampler);
-
-            if (specularResult != AI_SUCCESS)
-                mat.specular.set(1.0f, 1.0f, 1.0f, 1.0f);
-        }
-
-        convertedMaterial.assignDescriptor("material", vsg::PhongMaterialValue::create(mat));
-    }
-
-    if (sharedObjects)
-    {
-        for(auto& ds : convertedMaterial.descriptorSets)
-        {
-            if (ds)
-            {
-                sharedObjects->share(ds->descriptors);
-                sharedObjects->share(ds);
-            }
-        }
-    }
-}
-
-vsg::ref_ptr<vsg::Data> SceneConverter::createIndices(const aiMesh* mesh, unsigned int numIndicesPerFace, uint32_t numIndices)
-{
-    if (mesh->mNumVertices > 16384)
-    {
-        auto indices = vsg::uintArray::create(numIndices);
-        auto itr = indices->begin();
-        for (unsigned int j = 0; j < mesh->mNumFaces; ++j)
-        {
-            const auto& face = mesh->mFaces[j];
-            if (face.mNumIndices == numIndicesPerFace)
-            {
-                for (unsigned int i = 0; i < numIndicesPerFace; ++i) (*itr++) = static_cast<uint32_t>(face.mIndices[i]);
-            }
-        }
-        return indices;
-    }
-    else
-    {
-        auto indices = vsg::ushortArray::create(numIndices);
-        auto itr = indices->begin();
-        for (unsigned int j = 0; j < mesh->mNumFaces; ++j)
-        {
-            const auto& face = mesh->mFaces[j];
-            if (face.mNumIndices == numIndicesPerFace)
-            {
-                for (unsigned int i = 0; i < numIndicesPerFace; ++i) (*itr++) = static_cast<uint16_t>(face.mIndices[i]);
-            }
-        }
-        return indices;
-    }
-}
-
-void SceneConverter::convert(const aiMesh* mesh, vsg::ref_ptr<vsg::Node>& node)
-{
-    if (convertedMaterials.size() <= mesh->mMaterialIndex)
-    {
-        vsg::warn("Warning:  mesh (", mesh, ") mesh->mMaterialIndex = ", mesh->mMaterialIndex, " exceeds available materials.size()= ", convertedMaterials.size());
-        return;
-    }
-
-    if (mesh->mNumVertices == 0 || mesh->mVertices == nullptr)
-    {
-        vsg::warn("Warning:  mesh (", mesh, ") no vertices data, mesh->mNumVertices = ", mesh->mNumVertices, " mesh->mVertices = ", mesh->mVertices);
-        return;
-    }
-
-    if (mesh->mNumFaces == 0 || mesh->mFaces == nullptr)
-    {
-        vsg::warn("Warning:  mesh (", mesh, ") no mesh data, mesh->mNumFaces = ", mesh->mNumFaces);
-        return;
-    }
-
-    std::string name = mesh->mName.C_Str();
-    auto material = convertedMaterials[mesh->mMaterialIndex];
-
-    // count the number of indices of each type
-    uint32_t numTriangleIndices = 0;
-    uint32_t numLineIndices = 0;
-    uint32_t numPointIndices = 0;
-    for (unsigned int j = 0; j < mesh->mNumFaces; ++j)
-    {
-        const auto& face = mesh->mFaces[j];
-        if (face.mNumIndices == 3)
-            numTriangleIndices += 3;
-        else if (face.mNumIndices == 2)
-            numLineIndices += 2;
-        else if (face.mNumIndices == 1)
-            numPointIndices += 1;
-        else
-        {
-            vsg::warn("Warning: unsupported number of indices on face ", face.mNumIndices);
-        }
-    }
-
-    int numPrimitiveTypes = 0;
-    if (numTriangleIndices > 0) ++numPrimitiveTypes;
-    if (numLineIndices > 0) ++numPrimitiveTypes;
-    if (numPointIndices > 0) ++numPrimitiveTypes;
-
-    if (numPrimitiveTypes > 1)
-    {
-        vsg::warn("Warning: more than one primitive type required, numTriangleIndices = ", numTriangleIndices, ", numLineIndices = ", numLineIndices, ", numPointIndices = ", numPointIndices);
-    }
-
-    unsigned int numIndicesPerFace = 0;
-    uint32_t numIndices = 0;
-    VkPrimitiveTopology topology{};
-    if (numTriangleIndices > 0)
-    {
-        topology = VK_PRIMITIVE_TOPOLOGY_TRIANGLE_LIST;
-        numIndicesPerFace = 3;
-        numIndices = numTriangleIndices;
-    }
-    else if (numLineIndices > 0)
-    {
-        topology = VK_PRIMITIVE_TOPOLOGY_LINE_LIST;
-        numIndicesPerFace = 2;
-        numIndices = numLineIndices;
-    }
-    else if (numPointIndices > 0)
-    {
-        topology = VK_PRIMITIVE_TOPOLOGY_POINT_LIST;
-        numIndicesPerFace = 1;
-        numIndices = numPointIndices;
-    }
-    else
-    {
-        vsg::warn("Warning: no primitive indices ");
-        return;
-    }
-
-    auto config = vsg::GraphicsPipelineConfigurator::create(material->shaderSet);
-    config->descriptorConfigurator = material;
-    if (options) config->assignInheritedState(options->inheritedState);
-
-    auto indices = createIndices(mesh, numIndicesPerFace, numIndices);
-
-    vsg::DataList vertexArrays;
-    auto vertices = vsg::vec3Array::create(mesh->mNumVertices);
-    std::memcpy(vertices->dataPointer(), mesh->mVertices, mesh->mNumVertices * 12);
-    config->assignArray(vertexArrays, "vsg_Vertex", VK_VERTEX_INPUT_RATE_VERTEX, vertices);
-
-    if (mesh->mNormals)
-    {
-        auto normals = vsg::vec3Array::create(mesh->mNumVertices);
-        std::memcpy(normals->dataPointer(), mesh->mNormals, mesh->mNumVertices * 12);
-        config->assignArray(vertexArrays, "vsg_Normal", VK_VERTEX_INPUT_RATE_VERTEX, normals);
-    }
-    else
-    {
-        auto normal = vsg::vec3Value::create(vsg::vec3(0.0f, 0.0f, 1.0f));
-        config->assignArray(vertexArrays, "vsg_Normal", VK_VERTEX_INPUT_RATE_INSTANCE, normal);
-    }
-
-    if (mesh->mTextureCoords[0])
-    {
-        auto dest_texcoords = vsg::vec2Array::create(mesh->mNumVertices);
-        auto src_texcoords = mesh->mTextureCoords[0];
-        for (unsigned int i = 0; i < mesh->mNumVertices; ++i)
-        {
-            auto& tc = src_texcoords[i];
-            dest_texcoords->at(i).set(tc[0], tc[1]);
-        }
-        config->assignArray(vertexArrays, "vsg_TexCoord0", VK_VERTEX_INPUT_RATE_VERTEX, dest_texcoords);
-    }
-    else
-    {
-        auto texcoord = vsg::vec2Value::create(vsg::vec2(0.0f, 0.0f));
-        config->assignArray(vertexArrays, "vsg_TexCoord0", VK_VERTEX_INPUT_RATE_INSTANCE, texcoord);
-    }
-
-    if (mesh->mColors[0])
-    {
-        auto colors = vsg::vec4Array::create(mesh->mNumVertices);
-        std::memcpy(colors->dataPointer(), mesh->mColors[0], mesh->mNumVertices * 16);
-        config->assignArray(vertexArrays, "vsg_Color", VK_VERTEX_INPUT_RATE_VERTEX, colors);
-    }
-    else
-    {
-        auto colors = vsg::vec4Value::create(vsg::vec4(1.0f, 1.0f, 1.0f, 1.0f));
-        config->assignArray(vertexArrays, "vsg_Color", VK_VERTEX_INPUT_RATE_INSTANCE, colors);
-    }
-
-    auto vid = vsg::VertexIndexDraw::create();
-    vid->assignArrays(vertexArrays);
-    vid->assignIndices(indices);
-    vid->indexCount = static_cast<uint32_t>(indices->valueCount());
-    vid->instanceCount = 1;
-    if (!name.empty()) vid->setValue("name", name);
-
-    // set the GraphicsPipelineStates to the required values.
-    struct SetPipelineStates : public vsg::Visitor
-    {
-        VkPrimitiveTopology topology = VK_PRIMITIVE_TOPOLOGY_TRIANGLE_LIST;
-        bool blending = false;
-        bool two_sided = false;
-
-        SetPipelineStates(VkPrimitiveTopology in_topology, bool in_blending, bool in_two_sided) : topology(in_topology), blending(in_blending), two_sided(in_two_sided) {}
-
-        void apply(vsg::Object& object) { object.traverse(*this); }
-        void apply(vsg::RasterizationState& rs) { if (two_sided) rs.cullMode = VK_CULL_MODE_NONE; }
-        void apply(vsg::InputAssemblyState& ias) { ias.topology = topology; }
-        void apply(vsg::ColorBlendState& cbs) { cbs.configureAttachments(blending); }
-    } sps(topology, material->blending, material->two_sided);
-    config->accept(sps);
-
-    if (sharedObjects)
-        sharedObjects->share(config, [](auto gpc) { gpc->init(); });
-    else
-        config->init();
-
-    // create StateGroup as the root of the scene/command graph to hold the GraphicsPipeline, and binding of Descriptors to decorate the whole graph
-    auto stateGroup = vsg::StateGroup::create();
-
-    config->copyTo(stateGroup, sharedObjects);
-
-    stateGroup->addChild(vid);
-
-    if (material->blending)
-    {
-        vsg::ComputeBounds computeBounds;
-        vid->accept(computeBounds);
-        vsg::dvec3 center = (computeBounds.bounds.min + computeBounds.bounds.max) * 0.5;
-        double radius = vsg::length(computeBounds.bounds.max - computeBounds.bounds.min) * 0.5;
-
-        auto depthSorted = vsg::DepthSorted::create();
-        depthSorted->binNumber = 10;
-        depthSorted->bound.set(center[0], center[1], center[2], radius);
-        depthSorted->child = stateGroup;
-
-        node = depthSorted;
-    }
-    else
-    {
-        node = stateGroup;
-    }
-}
-
-vsg::ref_ptr<vsg::Node> SceneConverter::visit(const aiScene* in_scene, vsg::ref_ptr<const vsg::Options> in_options, const vsg::Path& ext)
-{
-    scene = in_scene;
-    options = in_options;
-    discardEmptyNodes = vsg::value<bool>(true, assimp::discard_empty_nodes, options);
-    externalTextures = vsg::value<bool>(false, assimp::external_textures, options);
-    externalTextureFormat = vsg::value<TextureFormat>(TextureFormat::native, assimp::external_texture_format, options);
-    sRGBTextures = vsg::value<bool>(false, assimp::sRGBTextures, options);
-
-    std::string name = scene->mName.C_Str();
-
-    if (options) sharedObjects = options->sharedObjects;
-    if (!sharedObjects) sharedObjects = vsg::SharedObjects::create();
-    if (externalTextures && !externalObjects) externalObjects = vsg::External::create();
-
-    processCameras();
-    processLights();
-
-    // convert the materials
-    convertedMaterials.resize(scene->mNumMaterials);
-    for (unsigned int i = 0; i < scene->mNumMaterials; ++i)
-    {
-        convertedMaterials[i] = vsg::DescriptorConfigurator::create();
-        convert(scene->mMaterials[i], *convertedMaterials[i]);
-    }
-
-    // convert the meshes
-    convertedMeshes.resize(scene->mNumMeshes);
-    for (unsigned int i = 0; i < scene->mNumMeshes; ++i)
-    {
-        convert(scene->mMeshes[i], convertedMeshes[i]);
-    }
-
-    auto vsg_scene = visit(scene->mRootNode, 0);
-    if (!vsg_scene)
-    {
-        if (scene->mNumMeshes == 1)
-        {
-            vsg_scene = convertedMeshes[0];
-        }
-        else if (scene->mNumMeshes > 1)
-        {
-            auto group = vsg::Group::create();
-            for (auto& node : convertedMeshes)
-            {
-                if (node) group->addChild(node);
-            }
-        }
-
-        if (!vsg_scene) return {};
-    }
-
-
-    if (auto transform = processCoordinateFrame(ext))
-    {
-        transform->addChild(vsg_scene);
-        if (!name.empty()) transform->setValue("name", name);
-
-        // TODO check if subgraph requires culling
-        // transform->subgraphRequiresLocalFrustum = false;
-
-        return transform;
-    }
-    else
-    {
-        if (!name.empty()) vsg_scene->setValue("name", name);
-        return vsg_scene;
-    }
-}
-
-vsg::ref_ptr<vsg::Node> SceneConverter::visit(const aiNode* node, int depth)
-{
-    vsg::Group::Children children;
-
-    std::string name = node->mName.C_Str();
-
-    // assign any cameras
-    if (auto camera_itr = cameraMap.find(name); camera_itr != cameraMap.end())
-    {
-        children.push_back(camera_itr->second);
-    }
-
-    // assign any lights
-    if (auto light_itr = lightMap.find(name); light_itr != lightMap.end())
-    {
-        children.push_back(light_itr->second);
-    }
-
-    // assign the meshes
-    for (unsigned int i = 0; i < node->mNumMeshes; ++i)
-    {
-        auto mesh_index = node->mMeshes[i];
-        if (auto child = convertedMeshes[mesh_index])
-        {
-            children.push_back(child);
-        }
-    }
-
-    // visit the children
-    for (unsigned int i = 0; i < node->mNumChildren; ++i)
-    {
-        if (auto child = visit(node->mChildren[i], depth + 1))
-        {
-            children.push_back(child);
-        }
-    }
-
-    if (children.empty() && discardEmptyNodes) return {};
-
-    if (discardEmptyNodes && node->mTransformation.IsIdentity())
-    {
-        if (children.size() == 1 && name.empty()) return children[0];
-
-        auto group = vsg::Group::create();
-        group->children = children;
-        if (!name.empty()) group->setValue("name", name);
-
-        return group;
-    }
-    else
-    {
-        aiMatrix4x4 m = node->mTransformation;
-        m.Transpose();
-
-        auto transform = vsg::MatrixTransform::create(vsg::dmat4(vsg::mat4((float*)&m)));
-        transform->children = children;
-        if (!name.empty()) transform->setValue("name", name);
-
-        // TODO check if subgraph requires culling
-        //transform->subgraphRequiresLocalFrustum = false;
-
-        return transform;
-    }
-}
-void SceneConverter::processCameras()
-{
-    if (scene->mNumCameras > 0)
-    {
-        for (unsigned int li = 0; li < scene->mNumCameras; ++li)
-        {
-            auto* camera = scene->mCameras[li];
-            auto vsg_camera = vsg::Camera::create();
-            vsg_camera->name = camera->mName.C_Str();
-
-            vsg_camera->viewMatrix = vsg::LookAt::create(
-                vsg::dvec3(camera->mPosition[0], camera->mPosition[1], camera->mPosition[2]), // eye
-                vsg::dvec3(camera->mLookAt[0], camera->mLookAt[1], camera->mLookAt[2]),       // center
-                vsg::dvec3(camera->mUp[0], camera->mUp[1], camera->mUp[2])                    // up
-            );
-
-            double verticalFOV = vsg::degrees(atan(tan(static_cast<double>(camera->mHorizontalFOV) * 0.5) / camera->mAspect) * 2.0);
-            vsg_camera->projectionMatrix = vsg::Perspective::create(verticalFOV, camera->mAspect, camera->mClipPlaneNear, camera->mClipPlaneFar);
-
-            // the aiNodes in the scene with the same name as the camera will provide a place to add the camera, this is added in the node handling in the for loop below.
-            cameraMap[vsg_camera->name] = vsg_camera;
-        }
-    }
-}
-
-void SceneConverter::processLights()
-{
-    if (scene->mNumLights > 0)
-    {
-        auto setColorAndIntensity = [&](const aiLight& light, vsg::Light& vsg_light) -> void
-        {
-            vsg_light.color = convert(light.mColorDiffuse);
-            float maxValue = std::max(std::max(vsg_light.color.r, vsg_light.color.g),  vsg_light.color.b);
-            if (maxValue > 0.0)
-            {
-                vsg_light.color /= maxValue;
-                vsg_light.intensity = maxValue;
-            }
-            else
-            {
-                vsg_light.intensity = 0.0;
-            }
-        };
-
-        for (unsigned int li = 0; li < scene->mNumLights; ++li)
-        {
-            auto* light = scene->mLights[li];
-            switch (light->mType)
-            {
-            case (aiLightSource_UNDEFINED): {
-                auto vsg_light = vsg::Light::create();
-                setColorAndIntensity(*light, *vsg_light);
-                vsg_light->name = light->mName.C_Str();
-                vsg_light->setValue("light_type", "UNDEFINED");
-                lightMap[vsg_light->name] = vsg_light;
-                break;
-            }
-            case (aiLightSource_DIRECTIONAL): {
-                auto vsg_light = vsg::DirectionalLight::create();
-                setColorAndIntensity(*light, *vsg_light);
-                vsg_light->name = light->mName.C_Str();
-                vsg_light->direction = dconvert(light->mDirection);
-                lightMap[vsg_light->name] = vsg_light;
-                break;
-            }
-            case (aiLightSource_POINT): {
-                auto vsg_light = vsg::PointLight::create();
-                setColorAndIntensity(*light, *vsg_light);
-                vsg_light->name = light->mName.C_Str();
-                vsg_light->position = dconvert(light->mDirection);
-                lightMap[vsg_light->name] = vsg_light;
-                break;
-            }
-            case (aiLightSource_SPOT): {
-                auto vsg_light = vsg::SpotLight::create();
-                setColorAndIntensity(*light, *vsg_light);
-                vsg_light->name = light->mName.C_Str();
-                vsg_light->position = dconvert(light->mDirection);
-                vsg_light->direction = dconvert(light->mDirection);
-                vsg_light->innerAngle = light->mAngleInnerCone;
-                vsg_light->outerAngle = light->mAngleOuterCone;
-                lightMap[vsg_light->name] = vsg_light;
-                break;
-            }
-            case (aiLightSource_AMBIENT): {
-                auto vsg_light = vsg::AmbientLight::create();
-                setColorAndIntensity(*light, *vsg_light);
-                vsg_light->name = light->mName.C_Str();
-                lightMap[vsg_light->name] = vsg_light;
-                break;
-            }
-            case (aiLightSource_AREA): {
-                auto vsg_light = vsg::Light::create();
-                setColorAndIntensity(*light, *vsg_light);
-                vsg_light->name = light->mName.C_Str();
-                vsg_light->setValue("light_type", "AREA");
-                lightMap[vsg_light->name] = vsg_light;
-                break;
-            }
-            default:
-                break;
-            }
-        }
-    }
-}
-
-vsg::ref_ptr<vsg::MatrixTransform> SceneConverter::processCoordinateFrame(const vsg::Path& ext)
-{
-    vsg::CoordinateConvention source_coordinateConvention = vsg::CoordinateConvention::Y_UP;
-
-    if (auto itr = options->formatCoordinateConventions.find(ext); itr != options->formatCoordinateConventions.end())
-    {
-        source_coordinateConvention = itr->second;
-    }
-
-    if (scene->mMetaData)
-    {
-        int upAxis = 1;
-        if (scene->mMetaData->Get("UpAxis", upAxis) == AI_SUCCESS)
-        {
-            if (upAxis == 0)
-                source_coordinateConvention = vsg::CoordinateConvention::X_UP;
-            else if (upAxis == 1)
-                source_coordinateConvention = vsg::CoordinateConvention::Y_UP;
-            else
-                source_coordinateConvention = vsg::CoordinateConvention::Z_UP;
-
-            // unclear on how to interpret the UpAxisSign so will leave it unused for now.
-            // int upAxisSign = 1;
-            // scene->mMetaData->Get("UpAxisSign", upAxisSign);
-        }
-    }
-
-    vsg::dmat4 matrix;
-    if (vsg::transform(source_coordinateConvention, options->sceneCoordinateConvention, matrix))
-    {
-        return vsg::MatrixTransform::create(matrix);
-    }
-    else
-    {
-        return {};
-    }
-}
->>>>>>> f8ad4348
-
-////////////////////////////////////////////////////////////////////////////////////////////////////////////////////////////
-//
 // assimp ReaderWriter implementation
 //
 assimp::Implementation::Implementation() :
@@ -1147,7 +140,7 @@
             auto opt = vsg::Options::create(*options);
             opt->paths.insert(opt->paths.begin(), vsg::filePath(filenameToUse));
 
-            SceneConverter converter;
+            vsgXchange_assimp::SceneConverter converter;
             converter.filename = filename;
 
             auto root = converter.visit(scene, opt, ext);
